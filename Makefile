# Copyright 2017 The Kubernetes Authors.
#
# Licensed under the Apache License, Version 2.0 (the "License");
# you may not use this file except in compliance with the License.
# You may obtain a copy of the License at
#
#     http://www.apache.org/licenses/LICENSE-2.0
#
# Unless required by applicable law or agreed to in writing, software
# distributed under the License is distributed on an "AS IS" BASIS,
# WITHOUT WARRANTIES OR CONDITIONS OF ANY KIND, either express or implied.
# See the License for the specific language governing permissions and
# limitations under the License.

# Build the node-problem-detector image.

<<<<<<< HEAD
.PHONY: all build-container build-tar build push-container push-tar push \
        clean vet fmt version \
        Dockerfile build-binaries docker-builder build-in-docker
=======
.PHONY: all \
        vet fmt version test e2e-test \
        build-binaries build-container build-tar build \
        docker-builder build-in-docker push-container push-tar push clean
>>>>>>> 56c592a5

all: build

# PLATFORMS is the set of OS_ARCH that NPD can build against.
LINUX_PLATFORMS=linux_amd64 linux_arm64
PLATFORMS=$(LINUX_PLATFORMS) windows_amd64

# VERSION is the version of the binary.
VERSION?=$(shell if [ -d .git ]; then echo `git describe --tags --dirty`; else echo "UNKNOWN"; fi)

# TAG is the tag of the container image, default to binary version.
TAG?=$(VERSION)

# REGISTRY is the container registry to push into.
REGISTRY?=gcr.io/k8s-staging-npd

# UPLOAD_PATH is the cloud storage path to upload release tar.
UPLOAD_PATH?=gs://kubernetes-release
# Trim the trailing '/' in the path
UPLOAD_PATH:=$(shell echo $(UPLOAD_PATH) | sed '$$s/\/*$$//')

# PKG is the package name of node problem detector repo.
PKG:=k8s.io/node-problem-detector

# PKG_SOURCES are all the go source code.
ifeq ($(OS),Windows_NT)
PKG_SOURCES:=
# TODO: File change detection does not work in Windows.
else
PKG_SOURCES:=$(shell find pkg cmd -name '*.go')
endif

# PARALLEL specifies the number of parallel test nodes to run for e2e tests.
PARALLEL?=3

NPD_NAME_VERSION?=node-problem-detector-$(VERSION)
# TARBALL is the name of release tar. Include binary version by default.
<<<<<<< HEAD
TARBALL?=node-problem-detector-$(VERSION).tar.gz
=======
TARBALL=$(NPD_NAME_VERSION).tar.gz
>>>>>>> 56c592a5

# IMAGE is the image name of the node problem detector container image.
IMAGE:=$(REGISTRY)/node-problem-detector:$(TAG)

# ENABLE_JOURNALD enables build journald support or not. Building journald
# support needs libsystemd-dev or libsystemd-journal-dev.
ENABLE_JOURNALD?=1

ifeq ($(go env GOHOSTOS), darwin)
ENABLE_JOURNALD=0
else ifeq ($(go env GOHOSTOS), windows)
ENABLE_JOURNALD=0
endif

# TODO(random-liu): Support different architectures.
# The debian-base:v1.0.0 image built from kubernetes repository is based on
# Debian Stretch. It includes systemd 232 with support for both +XZ and +LZ4
# compression. +LZ4 is needed on some os distros such as COS.
<<<<<<< HEAD
BASEIMAGE:=k8s.gcr.io/debian-base-amd64:v1.0.0
=======
BASEIMAGE:=k8s.gcr.io/debian-base-amd64:v2.0.0
>>>>>>> 56c592a5

# Disable cgo by default to make the binary statically linked.
CGO_ENABLED:=0

# Construct the "-tags" parameter used by "go build".
<<<<<<< HEAD
BUILD_TAGS?=""
ifeq ($(ENABLE_JOURNALD), 1)
	# Enable journald build tag.
	BUILD_TAGS:=$(BUILD_TAGS) journald
=======
BUILD_TAGS?=

LINUX_BUILD_TAGS = $(BUILD_TAGS)
WINDOWS_BUILD_TAGS = $(BUILD_TAGS)

ifeq ($(OS),Windows_NT)
HOST_PLATFORM_BUILD_TAGS = $(WINDOWS_BUILD_TAGS)
else
HOST_PLATFORM_BUILD_TAGS = $(LINUX_BUILD_TAGS)
endif

ifeq ($(ENABLE_JOURNALD), 1)
	# Enable journald build tag.
	LINUX_BUILD_TAGS := journald $(BUILD_TAGS)
>>>>>>> 56c592a5
	# Enable cgo because sdjournal needs cgo to compile. The binary will be
	# dynamically linked if CGO_ENABLED is enabled. This is fine because fedora
	# already has necessary dynamic library. We can not use `-extldflags "-static"`
	# here, because go-systemd uses dlopen, and dlopen will not work properly in a
	# statically linked application.
	CGO_ENABLED:=1
	LOGCOUNTER=./bin/log-counter
else
	# Hack: Don't copy over log-counter, use a wildcard path that shouldnt match
	# anything in COPY command.
	LOGCOUNTER=*dont-include-log-counter
endif
ifneq ($(BUILD_TAGS), "")
	BUILD_TAGS:=-tags "$(BUILD_TAGS)"
endif

vet:
<<<<<<< HEAD
	GO111MODULE=on go list -mod vendor $(BUILD_TAGS) ./... | \
		grep -v "./vendor/*" | \
		GO111MODULE=on xargs go vet -mod vendor $(BUILD_TAGS)
=======
	GO111MODULE=on go list -mod vendor -tags "$(HOST_PLATFORM_BUILD_TAGS)" ./... | \
		grep -v "./vendor/*" | \
		GO111MODULE=on xargs go vet -mod vendor -tags "$(HOST_PLATFORM_BUILD_TAGS)"
>>>>>>> 56c592a5

fmt:
	find . -type f -name "*.go" | grep -v "./vendor/*" | xargs gofmt -s -w -l

version:
	@echo $(VERSION)

BINARIES = bin/node-problem-detector bin/health-checker test/bin/problem-maker
BINARIES_LINUX_ONLY =
ifeq ($(ENABLE_JOURNALD), 1)
	BINARIES_LINUX_ONLY += bin/log-counter
endif

ALL_BINARIES = $(foreach binary, $(BINARIES) $(BINARIES_LINUX_ONLY), ./$(binary)) \
  $(foreach platform, $(LINUX_PLATFORMS), $(foreach binary, $(BINARIES) $(BINARIES_LINUX_ONLY), output/$(platform)/$(binary))) \
  $(foreach binary, $(BINARIES), output/windows_amd64/$(binary).exe)
ALL_TARBALLS = $(foreach platform, $(PLATFORMS), $(NPD_NAME_VERSION)-$(platform).tar.gz)

output/windows_amd64/bin/%.exe: $(PKG_SOURCES)
	GOOS=windows GOARCH=amd64 CGO_ENABLED=$(CGO_ENABLED) GO111MODULE=on go build \
		-mod vendor \
		-o $@ \
		-ldflags '-X $(PKG)/pkg/version.version=$(VERSION)' \
		-tags "$(WINDOWS_BUILD_TAGS)" \
		./cmd/$(subst -,,$*)
	touch $@

output/windows_amd64/test/bin/%.exe: $(PKG_SOURCES)
	GOOS=windows GOARCH=amd64 CGO_ENABLED=$(CGO_ENABLED) GO111MODULE=on go build \
		-mod vendor \
		-o $@ \
		-tags "$(WINDOWS_BUILD_TAGS)" \
		./test/e2e/$(subst -,,$*)

output/linux_amd64/bin/%: $(PKG_SOURCES)
	GOOS=linux GOARCH=amd64 CGO_ENABLED=$(CGO_ENABLED) GO111MODULE=on \
	  CC=x86_64-linux-gnu-gcc go build \
		-mod vendor \
		-o $@ \
		-ldflags '-X $(PKG)/pkg/version.version=$(VERSION)' \
		-tags "$(LINUX_BUILD_TAGS)" \
		./cmd/$(subst -,,$*)
	touch $@

output/linux_amd64/test/bin/%: $(PKG_SOURCES)
	GOOS=linux GOARCH=amd64 CGO_ENABLED=$(CGO_ENABLED) GO111MODULE=on \
	  CC=x86_64-linux-gnu-gcc go build \
		-mod vendor \
		-o $@ \
		-tags "$(LINUX_BUILD_TAGS)" \
		./test/e2e/$(subst -,,$*)

output/linux_arm64/bin/%: $(PKG_SOURCES)
	GOOS=linux GOARCH=arm64 CGO_ENABLED=$(CGO_ENABLED) GO111MODULE=on \
	  CC=aarch64-linux-gnu-gcc go build \
		-mod vendor \
		-o $@ \
		-ldflags '-X $(PKG)/pkg/version.version=$(VERSION)' \
		-tags "$(LINUX_BUILD_TAGS)" \
		./cmd/$(subst -,,$*)
	touch $@

output/linux_arm64/test/bin/%: $(PKG_SOURCES)
	GOOS=linux GOARCH=arm64 CGO_ENABLED=$(CGO_ENABLED) GO111MODULE=on \
	  CC=aarch64-linux-gnu-gcc go build \
		-mod vendor \
		-o $@ \
		-tags "$(LINUX_BUILD_TAGS)" \
		./test/e2e/$(subst -,,$*)

# In the future these targets should be deprecated.
./bin/log-counter: $(PKG_SOURCES)
<<<<<<< HEAD
=======
ifeq ($(ENABLE_JOURNALD), 1)
>>>>>>> 56c592a5
	CGO_ENABLED=$(CGO_ENABLED) GOOS=linux GO111MODULE=on go build \
		-mod vendor \
		-o bin/log-counter \
		-ldflags '-X $(PKG)/pkg/version.version=$(VERSION)' \
<<<<<<< HEAD
		$(BUILD_TAGS) \
		cmd/logcounter/log_counter.go
=======
		-tags "$(LINUX_BUILD_TAGS)" \
		cmd/logcounter/log_counter.go
else
	echo "Warning: log-counter requires journald, skipping."
endif
>>>>>>> 56c592a5

./bin/node-problem-detector: $(PKG_SOURCES)
	CGO_ENABLED=$(CGO_ENABLED) GOOS=linux GO111MODULE=on go build \
		-mod vendor \
		-o bin/node-problem-detector \
		-ldflags '-X $(PKG)/pkg/version.version=$(VERSION)' \
<<<<<<< HEAD
		$(BUILD_TAGS) \
		./cmd/nodeproblemdetector

./bin/check-fd: $(PKG_SOURCES)
	CGO_ENABLED=$(CGO_ENABLED) GOOS=linux GO111MODULE=on go build \
		-mod vendor \
		-o bin/check-fd \
		-ldflags '-X $(PKG)/pkg/version.version=$(VERSION)' \
		$(BUILD_TAGS) \
		./cmd/checkfd

Dockerfile: Dockerfile.in
	sed -e 's|@BASEIMAGE@|$(BASEIMAGE)|g' $< >$@

test: vet fmt
	GO111MODULE=on go test -mod vendor -timeout=1m -v -race -short $(BUILD_TAGS) ./...

e2e-test: vet fmt build-tar
	GO111MODULE=on go test -mod vendor -timeout=10m -v $(BUILD_TAGS) \
	./test/e2e/metriconly/... \
=======
		-tags "$(LINUX_BUILD_TAGS)" \
		./cmd/nodeproblemdetector

./test/bin/problem-maker: $(PKG_SOURCES)
	CGO_ENABLED=$(CGO_ENABLED) GOOS=linux GO111MODULE=on go build \
		-mod vendor \
		-o test/bin/problem-maker \
		-tags "$(LINUX_BUILD_TAGS)" \
		./test/e2e/problemmaker/problem_maker.go

./bin/health-checker: $(PKG_SOURCES)
	CGO_ENABLED=$(CGO_ENABLED) GOOS=linux GO111MODULE=on go build \
		-mod vendor \
		-o bin/health-checker \
		-ldflags '-X $(PKG)/pkg/version.version=$(VERSION)' \
		-tags "$(LINUX_BUILD_TAGS)" \
		cmd/healthchecker/health_checker.go

test: vet fmt
	GO111MODULE=on go test -mod vendor -timeout=1m -v -race -short -tags "$(HOST_PLATFORM_BUILD_TAGS)" ./...

e2e-test: vet fmt build-tar
	GO111MODULE=on ginkgo -nodes=$(PARALLEL) -mod vendor -timeout=10m -v -tags "$(HOST_PLATFORM_BUILD_TAGS)" -stream \
	./test/e2e/metriconly/... -- \
>>>>>>> 56c592a5
	-project=$(PROJECT) -zone=$(ZONE) \
	-image=$(VM_IMAGE) -image-family=$(IMAGE_FAMILY) -image-project=$(IMAGE_PROJECT) \
	-ssh-user=$(SSH_USER) -ssh-key=$(SSH_KEY) \
	-npd-build-tar=`pwd`/$(TARBALL) \
	-boskos-project-type=$(BOSKOS_PROJECT_TYPE) -job-name=$(JOB_NAME) \
	-artifacts-dir=$(ARTIFACTS)

<<<<<<< HEAD
build-binaries: ./bin/node-problem-detector ./bin/log-counter ./bin/check-fd
=======
$(NPD_NAME_VERSION)-%.tar.gz: $(ALL_BINARIES) test/e2e-install.sh
	mkdir -p output/$*/ output/$*/test/
	cp -r config/ output/$*/
	cp test/e2e-install.sh output/$*/test/e2e-install.sh
	(cd output/$*/ && tar -zcvf ../../$@ *)
	sha512sum $@ > $@.sha512

build-binaries: $(ALL_BINARIES)
>>>>>>> 56c592a5

build-container: build-binaries Dockerfile
	docker build -t $(IMAGE) --build-arg BASEIMAGE=$(BASEIMAGE) --build-arg LOGCOUNTER=$(LOGCOUNTER) .

<<<<<<< HEAD
build-tar: ./bin/node-problem-detector ./bin/log-counter ./bin/check-fd
	tar -zcvf $(TARBALL) bin/ config/ test/e2e-install.sh
=======
$(TARBALL): ./bin/node-problem-detector ./bin/log-counter ./bin/health-checker ./test/bin/problem-maker
	tar -zcvf $(TARBALL) bin/ config/ test/e2e-install.sh test/bin/problem-maker
>>>>>>> 56c592a5
	sha1sum $(TARBALL)
	md5sum $(TARBALL)

build-tar: $(TARBALL) $(ALL_TARBALLS)

build: build-container build-tar

docker-builder:
	docker build -t npd-builder ./builder

build-in-docker: clean docker-builder
	docker run \
		-v `pwd`:/gopath/src/k8s.io/node-problem-detector/ npd-builder:latest bash \
		-c 'cd /gopath/src/k8s.io/node-problem-detector/ && make build-binaries'

push-container: build-container
	gcloud auth configure-docker
	docker push $(IMAGE)

push-tar: build-tar
	gsutil cp $(TARBALL) $(UPLOAD_PATH)/node-problem-detector/
	gsutil cp node-problem-detector-$(VERSION)-*.tar.gz* $(UPLOAD_PATH)/node-problem-detector/

push: push-container push-tar

coverage.out:
	rm -f coverage.out
	go test -coverprofile=coverage.out -mod vendor -timeout=1m -v -short ./...

clean:
<<<<<<< HEAD
	rm -f bin/log-counter
	rm -f bin/node-problem-detector
	rm -f bin/check-fd
	rm -f node-problem-detector-*.tar.gz
=======
	rm -rf bin/
	rm -rf test/bin/
	rm -f node-problem-detector-*.tar.gz*
	rm -rf output/
	rm -f coverage.out
>>>>>>> 56c592a5
<|MERGE_RESOLUTION|>--- conflicted
+++ resolved
@@ -14,16 +14,10 @@
 
 # Build the node-problem-detector image.
 
-<<<<<<< HEAD
-.PHONY: all build-container build-tar build push-container push-tar push \
-        clean vet fmt version \
-        Dockerfile build-binaries docker-builder build-in-docker
-=======
 .PHONY: all \
         vet fmt version test e2e-test \
         build-binaries build-container build-tar build \
         docker-builder build-in-docker push-container push-tar push clean
->>>>>>> 56c592a5
 
 all: build
 
@@ -61,11 +55,7 @@
 
 NPD_NAME_VERSION?=node-problem-detector-$(VERSION)
 # TARBALL is the name of release tar. Include binary version by default.
-<<<<<<< HEAD
-TARBALL?=node-problem-detector-$(VERSION).tar.gz
-=======
 TARBALL=$(NPD_NAME_VERSION).tar.gz
->>>>>>> 56c592a5
 
 # IMAGE is the image name of the node problem detector container image.
 IMAGE:=$(REGISTRY)/node-problem-detector:$(TAG)
@@ -84,22 +74,12 @@
 # The debian-base:v1.0.0 image built from kubernetes repository is based on
 # Debian Stretch. It includes systemd 232 with support for both +XZ and +LZ4
 # compression. +LZ4 is needed on some os distros such as COS.
-<<<<<<< HEAD
-BASEIMAGE:=k8s.gcr.io/debian-base-amd64:v1.0.0
-=======
 BASEIMAGE:=k8s.gcr.io/debian-base-amd64:v2.0.0
->>>>>>> 56c592a5
 
 # Disable cgo by default to make the binary statically linked.
 CGO_ENABLED:=0
 
 # Construct the "-tags" parameter used by "go build".
-<<<<<<< HEAD
-BUILD_TAGS?=""
-ifeq ($(ENABLE_JOURNALD), 1)
-	# Enable journald build tag.
-	BUILD_TAGS:=$(BUILD_TAGS) journald
-=======
 BUILD_TAGS?=
 
 LINUX_BUILD_TAGS = $(BUILD_TAGS)
@@ -114,7 +94,6 @@
 ifeq ($(ENABLE_JOURNALD), 1)
 	# Enable journald build tag.
 	LINUX_BUILD_TAGS := journald $(BUILD_TAGS)
->>>>>>> 56c592a5
 	# Enable cgo because sdjournal needs cgo to compile. The binary will be
 	# dynamically linked if CGO_ENABLED is enabled. This is fine because fedora
 	# already has necessary dynamic library. We can not use `-extldflags "-static"`
@@ -132,15 +111,9 @@
 endif
 
 vet:
-<<<<<<< HEAD
-	GO111MODULE=on go list -mod vendor $(BUILD_TAGS) ./... | \
-		grep -v "./vendor/*" | \
-		GO111MODULE=on xargs go vet -mod vendor $(BUILD_TAGS)
-=======
 	GO111MODULE=on go list -mod vendor -tags "$(HOST_PLATFORM_BUILD_TAGS)" ./... | \
 		grep -v "./vendor/*" | \
 		GO111MODULE=on xargs go vet -mod vendor -tags "$(HOST_PLATFORM_BUILD_TAGS)"
->>>>>>> 56c592a5
 
 fmt:
 	find . -type f -name "*.go" | grep -v "./vendor/*" | xargs gofmt -s -w -l
@@ -213,52 +186,22 @@
 
 # In the future these targets should be deprecated.
 ./bin/log-counter: $(PKG_SOURCES)
-<<<<<<< HEAD
-=======
 ifeq ($(ENABLE_JOURNALD), 1)
->>>>>>> 56c592a5
 	CGO_ENABLED=$(CGO_ENABLED) GOOS=linux GO111MODULE=on go build \
 		-mod vendor \
 		-o bin/log-counter \
 		-ldflags '-X $(PKG)/pkg/version.version=$(VERSION)' \
-<<<<<<< HEAD
-		$(BUILD_TAGS) \
+		-tags "$(LINUX_BUILD_TAGS)" \
 		cmd/logcounter/log_counter.go
-=======
-		-tags "$(LINUX_BUILD_TAGS)" \
-		cmd/logcounter/log_counter.go
 else
 	echo "Warning: log-counter requires journald, skipping."
 endif
->>>>>>> 56c592a5
 
 ./bin/node-problem-detector: $(PKG_SOURCES)
 	CGO_ENABLED=$(CGO_ENABLED) GOOS=linux GO111MODULE=on go build \
 		-mod vendor \
 		-o bin/node-problem-detector \
 		-ldflags '-X $(PKG)/pkg/version.version=$(VERSION)' \
-<<<<<<< HEAD
-		$(BUILD_TAGS) \
-		./cmd/nodeproblemdetector
-
-./bin/check-fd: $(PKG_SOURCES)
-	CGO_ENABLED=$(CGO_ENABLED) GOOS=linux GO111MODULE=on go build \
-		-mod vendor \
-		-o bin/check-fd \
-		-ldflags '-X $(PKG)/pkg/version.version=$(VERSION)' \
-		$(BUILD_TAGS) \
-		./cmd/checkfd
-
-Dockerfile: Dockerfile.in
-	sed -e 's|@BASEIMAGE@|$(BASEIMAGE)|g' $< >$@
-
-test: vet fmt
-	GO111MODULE=on go test -mod vendor -timeout=1m -v -race -short $(BUILD_TAGS) ./...
-
-e2e-test: vet fmt build-tar
-	GO111MODULE=on go test -mod vendor -timeout=10m -v $(BUILD_TAGS) \
-	./test/e2e/metriconly/... \
-=======
 		-tags "$(LINUX_BUILD_TAGS)" \
 		./cmd/nodeproblemdetector
 
@@ -283,7 +226,6 @@
 e2e-test: vet fmt build-tar
 	GO111MODULE=on ginkgo -nodes=$(PARALLEL) -mod vendor -timeout=10m -v -tags "$(HOST_PLATFORM_BUILD_TAGS)" -stream \
 	./test/e2e/metriconly/... -- \
->>>>>>> 56c592a5
 	-project=$(PROJECT) -zone=$(ZONE) \
 	-image=$(VM_IMAGE) -image-family=$(IMAGE_FAMILY) -image-project=$(IMAGE_PROJECT) \
 	-ssh-user=$(SSH_USER) -ssh-key=$(SSH_KEY) \
@@ -291,9 +233,7 @@
 	-boskos-project-type=$(BOSKOS_PROJECT_TYPE) -job-name=$(JOB_NAME) \
 	-artifacts-dir=$(ARTIFACTS)
 
-<<<<<<< HEAD
-build-binaries: ./bin/node-problem-detector ./bin/log-counter ./bin/check-fd
-=======
+
 $(NPD_NAME_VERSION)-%.tar.gz: $(ALL_BINARIES) test/e2e-install.sh
 	mkdir -p output/$*/ output/$*/test/
 	cp -r config/ output/$*/
@@ -302,18 +242,12 @@
 	sha512sum $@ > $@.sha512
 
 build-binaries: $(ALL_BINARIES)
->>>>>>> 56c592a5
 
 build-container: build-binaries Dockerfile
 	docker build -t $(IMAGE) --build-arg BASEIMAGE=$(BASEIMAGE) --build-arg LOGCOUNTER=$(LOGCOUNTER) .
 
-<<<<<<< HEAD
-build-tar: ./bin/node-problem-detector ./bin/log-counter ./bin/check-fd
-	tar -zcvf $(TARBALL) bin/ config/ test/e2e-install.sh
-=======
 $(TARBALL): ./bin/node-problem-detector ./bin/log-counter ./bin/health-checker ./test/bin/problem-maker
 	tar -zcvf $(TARBALL) bin/ config/ test/e2e-install.sh test/bin/problem-maker
->>>>>>> 56c592a5
 	sha1sum $(TARBALL)
 	md5sum $(TARBALL)
 
@@ -344,15 +278,8 @@
 	go test -coverprofile=coverage.out -mod vendor -timeout=1m -v -short ./...
 
 clean:
-<<<<<<< HEAD
-	rm -f bin/log-counter
-	rm -f bin/node-problem-detector
-	rm -f bin/check-fd
-	rm -f node-problem-detector-*.tar.gz
-=======
 	rm -rf bin/
 	rm -rf test/bin/
 	rm -f node-problem-detector-*.tar.gz*
 	rm -rf output/
-	rm -f coverage.out
->>>>>>> 56c592a5
+	rm -f coverage.out