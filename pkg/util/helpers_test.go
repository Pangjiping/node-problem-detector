--- conflicted
+++ resolved
@@ -137,72 +137,11 @@
 }
 
 func TestGetOSVersion(t *testing.T) {
-<<<<<<< HEAD
-	testCases := []struct {
-		name              string
-		fakeOSReleasePath string
-		expectedOSVersion string
-		expectErr         bool
-	}{
-		{
-			name:              "COS",
-			fakeOSReleasePath: "testdata/os-release-cos",
-			expectedOSVersion: "cos 77-12293.0.0",
-			expectErr:         false,
-		},
-		{
-			name:              "Debian",
-			fakeOSReleasePath: "testdata/os-release-debian",
-			expectedOSVersion: "debian 9 (stretch)",
-			expectErr:         false,
-		},
-		{
-			name:              "Ubuntu",
-			fakeOSReleasePath: "testdata/os-release-ubuntu",
-			expectedOSVersion: "ubuntu 16.04.6 LTS (Xenial Xerus)",
-			expectErr:         false,
-		},
-		{
-			name:              "Unknown",
-			fakeOSReleasePath: "testdata/os-release-unknown",
-			expectedOSVersion: "",
-			expectErr:         true,
-		},
-		{
-			name:              "Empty",
-			fakeOSReleasePath: "testdata/os-release-empty",
-			expectedOSVersion: "",
-			expectErr:         true,
-		},
-	}
-
-	for _, test := range testCases {
-		t.Run(test.name, func(t *testing.T) {
-			originalOSReleasePath := osReleasePath
-			defer func() {
-				osReleasePath = originalOSReleasePath
-			}()
-
-			osReleasePath = test.fakeOSReleasePath
-			osVersion, err := GetOSVersion()
-
-			if test.expectErr && err == nil {
-				t.Errorf("Expect to get error, but got no returned error.")
-			}
-			if !test.expectErr && err != nil {
-				t.Errorf("Expect to get no error, but got returned error: %v", err)
-			}
-			if !test.expectErr && osVersion != test.expectedOSVersion {
-				t.Errorf("Wanted: %+v. \nGot: %+v", test.expectedOSVersion, osVersion)
-			}
-		})
-=======
 	ver, err := GetOSVersion()
 	if err != nil {
 		t.Errorf("cannot get os version, %s", err)
 	}
 	if ver == "" {
 		t.Errorf("GetOSVersion() should not be empty string")
->>>>>>> 56c592a5
 	}
 }