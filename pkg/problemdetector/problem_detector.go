--- conflicted
+++ resolved
@@ -26,11 +26,8 @@
 
 // ProblemDetector collects statuses from all problem daemons and update the node condition and send node event.
 type ProblemDetector interface {
-<<<<<<< HEAD
-	Run() error
-=======
+
 	Run(termCh <-chan error) error
->>>>>>> 56c592a5
 }
 
 type problemDetector struct {
@@ -48,11 +45,8 @@
 }
 
 // Run starts the problem detector.
-<<<<<<< HEAD
-func (p *problemDetector) Run() error {
-=======
+
 func (p *problemDetector) Run(termCh <-chan error) error {
->>>>>>> 56c592a5
 	// Start the log monitors one by one.
 	var chans []<-chan *types.Status
 	failureCount := 0
@@ -61,24 +55,16 @@
 		if err != nil {
 			// Do not return error and keep on trying the following config files.
 			glog.Errorf("Failed to start problem daemon %v: %v", m, err)
-<<<<<<< HEAD
-			failureCount += 1
-=======
 			failureCount++
->>>>>>> 56c592a5
 			continue
 		}
 		if ch != nil {
 			chans = append(chans, ch)
 		}
 	}
-<<<<<<< HEAD
-	if len(p.monitors) == failureCount {
-=======
 	allMonitors := p.monitors
 
 	if len(allMonitors) == failureCount {
->>>>>>> 56c592a5
 		return fmt.Errorf("no problem daemon is successfully setup")
 	}
 
