<<<<<<< HEAD
{
  "plugin": "custom",
  "pluginConfig": {
    "invoke_interval": "120s",
    "timeout": "90s",
    "max_output_length": 80,
    "concurrency": 3,
    "enable_message_change_based_condition_update": false
  },
  "source": "fd-custom-plugin-monitor",
  "conditions": [
    {
      "type": "FDPressure",
      "reason": "NodeHasNoFDPressure",
      "message": "node has no fd pressure"
    }
  ],
  "rules": [
    {
      "type": "permanent",
      "condition": "FDPressure",
      "reason": "NodeHasFDPressure",
      "path": "/config/plugin/check_fd.sh",
      "message": "too many fds have been used"
    }
  ]
}
=======
    {
      "plugin": "custom",
      "pluginConfig": {
        "invoke_interval": "120s",
        "timeout": "90s",
        "max_output_length": 80,
        "concurrency": 3,
        "enable_message_change_based_condition_update": false
      },
      "source": "fd-custom-plugin-monitor",
      "conditions": [
        {
          "type": "FDPressure",
          "reason": "NodeHasNoFDPressure",
          "message": "node has no fd pressure"
        }
      ],
      "rules": [
        {
          "type": "permanent",
          "condition": "FDPressure",
          "reason": "NodeHasFDPressure",
          "path": "/config/plugin/check_fd.sh",
          "message": "too many fds have been used"
        }
      ]
    }
>>>>>>> 5ca0bb2f
<|MERGE_RESOLUTION|>--- conflicted
+++ resolved
@@ -1,4 +1,3 @@
-<<<<<<< HEAD
 {
   "plugin": "custom",
   "pluginConfig": {
@@ -25,33 +24,4 @@
       "message": "too many fds have been used"
     }
   ]
-}
-=======
-    {
-      "plugin": "custom",
-      "pluginConfig": {
-        "invoke_interval": "120s",
-        "timeout": "90s",
-        "max_output_length": 80,
-        "concurrency": 3,
-        "enable_message_change_based_condition_update": false
-      },
-      "source": "fd-custom-plugin-monitor",
-      "conditions": [
-        {
-          "type": "FDPressure",
-          "reason": "NodeHasNoFDPressure",
-          "message": "node has no fd pressure"
-        }
-      ],
-      "rules": [
-        {
-          "type": "permanent",
-          "condition": "FDPressure",
-          "reason": "NodeHasFDPressure",
-          "path": "/config/plugin/check_fd.sh",
-          "message": "too many fds have been used"
-        }
-      ]
-    }
->>>>>>> 5ca0bb2f
+}