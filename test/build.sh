#!/bin/bash

# Copyright 2019 The Kubernetes Authors.
#
# Licensed under the Apache License, Version 2.0 (the "License");
# you may not use this file except in compliance with the License.
# You may obtain a copy of the License at
#
#     http://www.apache.org/licenses/LICENSE-2.0
#
# Unless required by applicable law or agreed to in writing, software
# distributed under the License is distributed on an "AS IS" BASIS,
# WITHOUT WARRANTIES OR CONDITIONS OF ANY KIND, either express or implied.
# See the License for the specific language governing permissions and
# limitations under the License.

# This script build node problem detector for presubmit and CI jobs and push to
# staging, so that kubernetes E2E tests have access to the build.

set -o errexit
set -o nounset
set -o pipefail


NPD_STAGING_PATH=${NPD_STAGING_PATH:-"gs://node-problem-detector-staging"}
NPD_STAGING_REGISTRY=${NPD_STAGING_REGISTRY:-"gcr.io/node-problem-detector-staging"}
PR_ENV_FILENAME=${PR_ENV_FILENAME:-"pr.env"}
CI_ENV_FILENAME=${CI_ENV_FILENAME:-"ci.env"}
CI_CUSTOM_FLAGS_ENV_FILENAME=${CI_CUSTOM_FLAGS_ENV_FILENAME:-"ci-custom-flags.env"}
ROOT_PATH=$(git rev-parse --show-toplevel)
GCS_URL_PREFIX="https://storage.googleapis.com/"


function print-help() {
  echo "Usage: build.sh [flags] [command]"
  echo
  echo "Available flags:"
  echo "  -p [PR_NUMBER]      Specify the pull request number when building for a presubmit job."
  echo "  -f                  Use custom flags."
  echo
  echo "Available commands:"
  echo "  help           Print this help message"
  echo "  pr             Build node-problem-detector for presubmit jobs and push to staging. Flag -p is required."
  echo "  ci             Build node-problem-detector for CI jobs and push to staging."
  echo "  get-ci-env     Download environment variable file from staging for CI job."
<<<<<<< HEAD
  echo "  install-lib    Install the libraries needed."
=======
  echo "  install-lib    Install the required libraries and tools for presubmit and CI jobs."
>>>>>>> 56c592a5
  echo
  echo "Examples:"
  echo "  build.sh help"
  echo "  build.sh -p [PR_NUMBER] pr"
  echo "  build.sh -p [PR_NUMBER] -f pr"
  echo "  build.sh ci"
  echo "  build.sh get-ci-env"
  echo "  build.sh -f get-ci-env"
  echo "  build.sh install-lib"
}

function get-version() {
  if [ -d .git ]; then
    echo `git describe --tags --dirty`
  else
    echo "UNKNOWN"
  fi
}

function install-lib() {
  apt-get update
  apt-get install -y libsystemd-dev gcc-aarch64-linux-gnu
  # Turn off go modules here, because we are not trying to install
  # ginkgo library/module. We are trying to install the ginkgo executable.
  GO111MODULE=off go get -v github.com/onsi/ginkgo/ginkgo
}

function write-env-file() {
  local -r env_file="${1}"
  if [[ -z "${env_file}" ]]; then
    echo "ERROR: env_file is missing."
    exit 1
  fi

  cat > ${ROOT_PATH}/${env_file} <<EOF
export KUBE_ENABLE_NODE_PROBLEM_DETECTOR=standalone
export NODE_PROBLEM_DETECTOR_RELEASE_PATH=${UPLOAD_PATH/gs:\/\//${GCS_URL_PREFIX}}
export NODE_PROBLEM_DETECTOR_VERSION=${VERSION}
export NODE_PROBLEM_DETECTOR_TAR_HASH=$(sha1sum ${ROOT_PATH}/node-problem-detector-${VERSION}-linux_amd64.tar.gz | cut -d ' ' -f1)
export EXTRA_ENVS=NODE_PROBLEM_DETECTOR_IMAGE=${REGISTRY}/node-problem-detector:${TAG}
EOF

  if [[ -n "${NODE_PROBLEM_DETECTOR_CUSTOM_FLAGS:-}" ]]; then
    cat >> ${ROOT_PATH}/${env_file} <<EOF
export NODE_PROBLEM_DETECTOR_CUSTOM_FLAGS="${NODE_PROBLEM_DETECTOR_CUSTOM_FLAGS}"
EOF
  fi

  echo "Written env file ${ROOT_PATH}/${env_file}:"
  cat ${ROOT_PATH}/${env_file}
}

function build-npd-custom-flags() {
  local -r kube_home="/home/kubernetes"

  local -r km_config="${kube_home}/node-problem-detector/config/kernel-monitor.json"
  local -r dm_config="${kube_home}/node-problem-detector/config/docker-monitor.json"
  local -r sm_config="${kube_home}/node-problem-detector/config/systemd-monitor.json"

  local -r custom_km_config="${kube_home}/node-problem-detector/config/kernel-monitor-counter.json"
  local -r custom_sm_config="${kube_home}/node-problem-detector/config/systemd-monitor-counter.json"

  flags="--v=2"
  flags+=" --logtostderr"
  flags+=" --config.system-log-monitor=${km_config},${dm_config},${sm_config}"
  flags+=" --config.custom-plugin-monitor=${custom_km_config},${custom_sm_config}"
  flags+=" --port=20256"

  export NODE_PROBLEM_DETECTOR_CUSTOM_FLAGS=${flags}
}

function build-pr() {
  if [[ -z "${PR_NUMBER}" ]]; then
    echo "ERROR: PR_NUMBER is missing."
    print-help
    exit 1
  fi

  # Use the PR number and current time as the name, e.g., pr261-20190314.224907.862195792
  local -r PR="pr${PR_NUMBER}-$(date +%Y%m%d.%H%M%S.%N)"
  echo "Building for PR ${PR}..."
  install-lib

  export UPLOAD_PATH="${NPD_STAGING_PATH}/pr/${PR}"
  export REGISTRY="${NPD_STAGING_REGISTRY}/pr/${PR}"
  export VERSION=$(get-version)
  export TAG="${VERSION}"
  make push
  write-env-file ${PR_ENV_FILENAME}
}

function build-ci() {
  install-lib
  export UPLOAD_PATH="${NPD_STAGING_PATH}/ci"
  export REGISTRY="${NPD_STAGING_REGISTRY}/ci"
  export VERSION="$(get-version)-$(date +%Y%m%d.%H%M)"
  export TAG="${VERSION}"
  make push

  # Create the env file with and without custom flags at the same time.
  build-npd-custom-flags
  write-env-file ${CI_CUSTOM_FLAGS_ENV_FILENAME}
  gsutil mv ${ROOT_PATH}/${CI_CUSTOM_FLAGS_ENV_FILENAME} ${UPLOAD_PATH}

  export NODE_PROBLEM_DETECTOR_CUSTOM_FLAGS=""
  write-env-file ${CI_ENV_FILENAME}
  gsutil mv ${ROOT_PATH}/${CI_ENV_FILENAME} ${UPLOAD_PATH}
}

function get-ci-env() {
  if [[ "${USE_CUSTOM_FLAGS}" == "true" ]]; then
    gsutil cp ${NPD_STAGING_PATH}/ci/${CI_CUSTOM_FLAGS_ENV_FILENAME} ${ROOT_PATH}/${CI_CUSTOM_FLAGS_ENV_FILENAME}
    echo "Using env file ${ROOT_PATH}/${CI_CUSTOM_FLAGS_ENV_FILENAME}:"
    cat ${ROOT_PATH}/${CI_CUSTOM_FLAGS_ENV_FILENAME}
  else
    gsutil cp ${NPD_STAGING_PATH}/ci/${CI_ENV_FILENAME} ${ROOT_PATH}/${CI_ENV_FILENAME}
    echo "Using env file ${ROOT_PATH}/${CI_ENV_FILENAME}:"
    cat ${ROOT_PATH}/${CI_ENV_FILENAME}
  fi
}

main() {
  cd ${ROOT_PATH}

  if [[ "${USE_CUSTOM_FLAGS}" == "true" ]]; then
    build-npd-custom-flags
  fi

  # This is for the deprecated usage: build.sh pr [PR_NUMBER]
  if [[ -z "${PR_NUMBER}" ]]; then
    PR_NUMBER="${2:-}"
  fi

  case ${1:-} in
  help) print-help;;
  pr) build-pr;;
  ci) build-ci;;
  get-ci-env) get-ci-env;;
  install-lib) install-lib;;
  *) print-help;;
  esac
}


USE_CUSTOM_FLAGS="false"
PR_NUMBER=""

while getopts "fp:" opt; do
  case ${opt} in
    f) USE_CUSTOM_FLAGS="true";;
    p) PR_NUMBER="${OPTARG}";;
  esac
done
shift "$((OPTIND-1))"

main "$@"<|MERGE_RESOLUTION|>--- conflicted
+++ resolved
@@ -43,11 +43,7 @@
   echo "  pr             Build node-problem-detector for presubmit jobs and push to staging. Flag -p is required."
   echo "  ci             Build node-problem-detector for CI jobs and push to staging."
   echo "  get-ci-env     Download environment variable file from staging for CI job."
-<<<<<<< HEAD
-  echo "  install-lib    Install the libraries needed."
-=======
   echo "  install-lib    Install the required libraries and tools for presubmit and CI jobs."
->>>>>>> 56c592a5
   echo
   echo "Examples:"
   echo "  build.sh help"
