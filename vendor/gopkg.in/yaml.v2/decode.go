package yaml

import (
	"encoding"
	"encoding/base64"
	"fmt"
	"io"
	"math"
	"reflect"
	"strconv"
	"time"
)

const (
	documentNode = 1 << iota
	mappingNode
	sequenceNode
	scalarNode
	aliasNode
)

type node struct {
	kind         int
	line, column int
	tag          string
	// For an alias node, alias holds the resolved alias.
	alias    *node
	value    string
	implicit bool
	children []*node
	anchors  map[string]*node
}

// ----------------------------------------------------------------------------
// Parser, produces a node tree out of a libyaml event stream.

type parser struct {
	parser   yaml_parser_t
	event    yaml_event_t
	doc      *node
	doneInit bool
}

func newParser(b []byte) *parser {
	p := parser{}
	if !yaml_parser_initialize(&p.parser) {
		panic("failed to initialize YAML emitter")
	}
	if len(b) == 0 {
		b = []byte{'\n'}
	}
	yaml_parser_set_input_string(&p.parser, b)
	return &p
}

func newParserFromReader(r io.Reader) *parser {
	p := parser{}
	if !yaml_parser_initialize(&p.parser) {
		panic("failed to initialize YAML emitter")
	}
	yaml_parser_set_input_reader(&p.parser, r)
	return &p
}

func (p *parser) init() {
	if p.doneInit {
		return
	}
	p.expect(yaml_STREAM_START_EVENT)
	p.doneInit = true
}

func (p *parser) destroy() {
	if p.event.typ != yaml_NO_EVENT {
		yaml_event_delete(&p.event)
	}
	yaml_parser_delete(&p.parser)
}

// expect consumes an event from the event stream and
// checks that it's of the expected type.
func (p *parser) expect(e yaml_event_type_t) {
	if p.event.typ == yaml_NO_EVENT {
		if !yaml_parser_parse(&p.parser, &p.event) {
			p.fail()
		}
	}
	if p.event.typ == yaml_STREAM_END_EVENT {
		failf("attempted to go past the end of stream; corrupted value?")
	}
	if p.event.typ != e {
		p.parser.problem = fmt.Sprintf("expected %s event but got %s", e, p.event.typ)
		p.fail()
	}
	yaml_event_delete(&p.event)
	p.event.typ = yaml_NO_EVENT
}

// peek peeks at the next event in the event stream,
// puts the results into p.event and returns the event type.
func (p *parser) peek() yaml_event_type_t {
	if p.event.typ != yaml_NO_EVENT {
		return p.event.typ
	}
	if !yaml_parser_parse(&p.parser, &p.event) {
		p.fail()
	}
	return p.event.typ
}

func (p *parser) fail() {
	var where string
	var line int
	if p.parser.problem_mark.line != 0 {
		line = p.parser.problem_mark.line
		// Scanner errors don't iterate line before returning error
		if p.parser.error == yaml_SCANNER_ERROR {
			line++
		}
	} else if p.parser.context_mark.line != 0 {
		line = p.parser.context_mark.line
	}
	if line != 0 {
		where = "line " + strconv.Itoa(line) + ": "
	}
	var msg string
	if len(p.parser.problem) > 0 {
		msg = p.parser.problem
	} else {
		msg = "unknown problem parsing YAML content"
	}
	failf("%s%s", where, msg)
}

func (p *parser) anchor(n *node, anchor []byte) {
	if anchor != nil {
		p.doc.anchors[string(anchor)] = n
	}
}

func (p *parser) parse() *node {
	p.init()
	switch p.peek() {
	case yaml_SCALAR_EVENT:
		return p.scalar()
	case yaml_ALIAS_EVENT:
		return p.alias()
	case yaml_MAPPING_START_EVENT:
		return p.mapping()
	case yaml_SEQUENCE_START_EVENT:
		return p.sequence()
	case yaml_DOCUMENT_START_EVENT:
		return p.document()
	case yaml_STREAM_END_EVENT:
		// Happens when attempting to decode an empty buffer.
		return nil
	default:
		panic("attempted to parse unknown event: " + p.event.typ.String())
	}
}

func (p *parser) node(kind int) *node {
	return &node{
		kind:   kind,
		line:   p.event.start_mark.line,
		column: p.event.start_mark.column,
	}
}

func (p *parser) document() *node {
	n := p.node(documentNode)
	n.anchors = make(map[string]*node)
	p.doc = n
	p.expect(yaml_DOCUMENT_START_EVENT)
	n.children = append(n.children, p.parse())
	p.expect(yaml_DOCUMENT_END_EVENT)
	return n
}

func (p *parser) alias() *node {
	n := p.node(aliasNode)
	n.value = string(p.event.anchor)
	n.alias = p.doc.anchors[n.value]
	if n.alias == nil {
		failf("unknown anchor '%s' referenced", n.value)
	}
	p.expect(yaml_ALIAS_EVENT)
	return n
}

func (p *parser) scalar() *node {
	n := p.node(scalarNode)
	n.value = string(p.event.value)
	n.tag = string(p.event.tag)
	n.implicit = p.event.implicit
	p.anchor(n, p.event.anchor)
	p.expect(yaml_SCALAR_EVENT)
	return n
}

func (p *parser) sequence() *node {
	n := p.node(sequenceNode)
	p.anchor(n, p.event.anchor)
	p.expect(yaml_SEQUENCE_START_EVENT)
	for p.peek() != yaml_SEQUENCE_END_EVENT {
		n.children = append(n.children, p.parse())
	}
	p.expect(yaml_SEQUENCE_END_EVENT)
	return n
}

func (p *parser) mapping() *node {
	n := p.node(mappingNode)
	p.anchor(n, p.event.anchor)
	p.expect(yaml_MAPPING_START_EVENT)
	for p.peek() != yaml_MAPPING_END_EVENT {
		n.children = append(n.children, p.parse(), p.parse())
	}
	p.expect(yaml_MAPPING_END_EVENT)
	return n
}

// ----------------------------------------------------------------------------
// Decoder, unmarshals a node into a provided value.

type decoder struct {
	doc     *node
	aliases map[*node]bool
	mapType reflect.Type
	terrors []string
	strict  bool
<<<<<<< HEAD
=======

	decodeCount int
	aliasCount  int
	aliasDepth  int
>>>>>>> 56c592a5
}

var (
	mapItemType    = reflect.TypeOf(MapItem{})
	durationType   = reflect.TypeOf(time.Duration(0))
	defaultMapType = reflect.TypeOf(map[interface{}]interface{}{})
	ifaceType      = defaultMapType.Elem()
	timeType       = reflect.TypeOf(time.Time{})
	ptrTimeType    = reflect.TypeOf(&time.Time{})
)

func newDecoder(strict bool) *decoder {
	d := &decoder{mapType: defaultMapType, strict: strict}
	d.aliases = make(map[*node]bool)
	return d
}

func (d *decoder) terror(n *node, tag string, out reflect.Value) {
	if n.tag != "" {
		tag = n.tag
	}
	value := n.value
	if tag != yaml_SEQ_TAG && tag != yaml_MAP_TAG {
		if len(value) > 10 {
			value = " `" + value[:7] + "...`"
		} else {
			value = " `" + value + "`"
		}
	}
	d.terrors = append(d.terrors, fmt.Sprintf("line %d: cannot unmarshal %s%s into %s", n.line+1, shortTag(tag), value, out.Type()))
}

func (d *decoder) callUnmarshaler(n *node, u Unmarshaler) (good bool) {
	terrlen := len(d.terrors)
	err := u.UnmarshalYAML(func(v interface{}) (err error) {
		defer handleErr(&err)
		d.unmarshal(n, reflect.ValueOf(v))
		if len(d.terrors) > terrlen {
			issues := d.terrors[terrlen:]
			d.terrors = d.terrors[:terrlen]
			return &TypeError{issues}
		}
		return nil
	})
	if e, ok := err.(*TypeError); ok {
		d.terrors = append(d.terrors, e.Errors...)
		return false
	}
	if err != nil {
		fail(err)
	}
	return true
}

// d.prepare initializes and dereferences pointers and calls UnmarshalYAML
// if a value is found to implement it.
// It returns the initialized and dereferenced out value, whether
// unmarshalling was already done by UnmarshalYAML, and if so whether
// its types unmarshalled appropriately.
//
// If n holds a null value, prepare returns before doing anything.
func (d *decoder) prepare(n *node, out reflect.Value) (newout reflect.Value, unmarshaled, good bool) {
	if n.tag == yaml_NULL_TAG || n.kind == scalarNode && n.tag == "" && (n.value == "null" || n.value == "~" || n.value == "" && n.implicit) {
		return out, false, false
	}
	again := true
	for again {
		again = false
		if out.Kind() == reflect.Ptr {
			if out.IsNil() {
				out.Set(reflect.New(out.Type().Elem()))
			}
			out = out.Elem()
			again = true
		}
		if out.CanAddr() {
			if u, ok := out.Addr().Interface().(Unmarshaler); ok {
				good = d.callUnmarshaler(n, u)
				return out, true, good
			}
		}
	}
	return out, false, false
}

const (
	// 400,000 decode operations is ~500kb of dense object declarations, or ~5kb of dense object declarations with 10000% alias expansion
	alias_ratio_range_low = 400000
	// 4,000,000 decode operations is ~5MB of dense object declarations, or ~4.5MB of dense object declarations with 10% alias expansion
	alias_ratio_range_high = 4000000
	// alias_ratio_range is the range over which we scale allowed alias ratios
	alias_ratio_range = float64(alias_ratio_range_high - alias_ratio_range_low)
)

func allowedAliasRatio(decodeCount int) float64 {
	switch {
	case decodeCount <= alias_ratio_range_low:
		// allow 99% to come from alias expansion for small-to-medium documents
		return 0.99
	case decodeCount >= alias_ratio_range_high:
		// allow 10% to come from alias expansion for very large documents
		return 0.10
	default:
		// scale smoothly from 99% down to 10% over the range.
		// this maps to 396,000 - 400,000 allowed alias-driven decodes over the range.
		// 400,000 decode operations is ~100MB of allocations in worst-case scenarios (single-item maps).
		return 0.99 - 0.89*(float64(decodeCount-alias_ratio_range_low)/alias_ratio_range)
	}
}

func (d *decoder) unmarshal(n *node, out reflect.Value) (good bool) {
	d.decodeCount++
	if d.aliasDepth > 0 {
		d.aliasCount++
	}
	if d.aliasCount > 100 && d.decodeCount > 1000 && float64(d.aliasCount)/float64(d.decodeCount) > allowedAliasRatio(d.decodeCount) {
		failf("document contains excessive aliasing")
	}
	switch n.kind {
	case documentNode:
		return d.document(n, out)
	case aliasNode:
		return d.alias(n, out)
	}
	out, unmarshaled, good := d.prepare(n, out)
	if unmarshaled {
		return good
	}
	switch n.kind {
	case scalarNode:
		good = d.scalar(n, out)
	case mappingNode:
		good = d.mapping(n, out)
	case sequenceNode:
		good = d.sequence(n, out)
	default:
		panic("internal error: unknown node kind: " + strconv.Itoa(n.kind))
	}
	return good
}

func (d *decoder) document(n *node, out reflect.Value) (good bool) {
	if len(n.children) == 1 {
		d.doc = n
		d.unmarshal(n.children[0], out)
		return true
	}
	return false
}

func (d *decoder) alias(n *node, out reflect.Value) (good bool) {
	if d.aliases[n] {
		// TODO this could actually be allowed in some circumstances.
		failf("anchor '%s' value contains itself", n.value)
	}
	d.aliases[n] = true
<<<<<<< HEAD
	good = d.unmarshal(n.alias, out)
=======
	d.aliasDepth++
	good = d.unmarshal(n.alias, out)
	d.aliasDepth--
>>>>>>> 56c592a5
	delete(d.aliases, n)
	return good
}

var zeroValue reflect.Value

func resetMap(out reflect.Value) {
	for _, k := range out.MapKeys() {
		out.SetMapIndex(k, zeroValue)
	}
}

func (d *decoder) scalar(n *node, out reflect.Value) bool {
	var tag string
	var resolved interface{}
	if n.tag == "" && !n.implicit {
		tag = yaml_STR_TAG
		resolved = n.value
	} else {
		tag, resolved = resolve(n.tag, n.value)
		if tag == yaml_BINARY_TAG {
			data, err := base64.StdEncoding.DecodeString(resolved.(string))
			if err != nil {
				failf("!!binary value contains invalid base64 data")
			}
			resolved = string(data)
		}
	}
	if resolved == nil {
		if out.Kind() == reflect.Map && !out.CanAddr() {
			resetMap(out)
		} else {
			out.Set(reflect.Zero(out.Type()))
		}
		return true
	}
	if resolvedv := reflect.ValueOf(resolved); out.Type() == resolvedv.Type() {
		// We've resolved to exactly the type we want, so use that.
		out.Set(resolvedv)
		return true
	}
	// Perhaps we can use the value as a TextUnmarshaler to
	// set its value.
	if out.CanAddr() {
		u, ok := out.Addr().Interface().(encoding.TextUnmarshaler)
		if ok {
			var text []byte
			if tag == yaml_BINARY_TAG {
				text = []byte(resolved.(string))
			} else {
				// We let any value be unmarshaled into TextUnmarshaler.
				// That might be more lax than we'd like, but the
				// TextUnmarshaler itself should bowl out any dubious values.
				text = []byte(n.value)
			}
			err := u.UnmarshalText(text)
			if err != nil {
				fail(err)
			}
			return true
		}
	}
	switch out.Kind() {
	case reflect.String:
		if tag == yaml_BINARY_TAG {
			out.SetString(resolved.(string))
			return true
		}
		if resolved != nil {
			out.SetString(n.value)
			return true
		}
	case reflect.Interface:
		if resolved == nil {
			out.Set(reflect.Zero(out.Type()))
		} else if tag == yaml_TIMESTAMP_TAG {
			// It looks like a timestamp but for backward compatibility
			// reasons we set it as a string, so that code that unmarshals
			// timestamp-like values into interface{} will continue to
			// see a string and not a time.Time.
			// TODO(v3) Drop this.
			out.Set(reflect.ValueOf(n.value))
		} else {
			out.Set(reflect.ValueOf(resolved))
		}
		return true
	case reflect.Int, reflect.Int8, reflect.Int16, reflect.Int32, reflect.Int64:
		switch resolved := resolved.(type) {
		case int:
			if !out.OverflowInt(int64(resolved)) {
				out.SetInt(int64(resolved))
				return true
			}
		case int64:
			if !out.OverflowInt(resolved) {
				out.SetInt(resolved)
				return true
			}
		case uint64:
			if resolved <= math.MaxInt64 && !out.OverflowInt(int64(resolved)) {
				out.SetInt(int64(resolved))
				return true
			}
		case float64:
			if resolved <= math.MaxInt64 && !out.OverflowInt(int64(resolved)) {
				out.SetInt(int64(resolved))
				return true
			}
		case string:
			if out.Type() == durationType {
				d, err := time.ParseDuration(resolved)
				if err == nil {
					out.SetInt(int64(d))
					return true
				}
			}
		}
	case reflect.Uint, reflect.Uint8, reflect.Uint16, reflect.Uint32, reflect.Uint64, reflect.Uintptr:
		switch resolved := resolved.(type) {
		case int:
			if resolved >= 0 && !out.OverflowUint(uint64(resolved)) {
				out.SetUint(uint64(resolved))
				return true
			}
		case int64:
			if resolved >= 0 && !out.OverflowUint(uint64(resolved)) {
				out.SetUint(uint64(resolved))
				return true
			}
		case uint64:
			if !out.OverflowUint(uint64(resolved)) {
				out.SetUint(uint64(resolved))
				return true
			}
		case float64:
			if resolved <= math.MaxUint64 && !out.OverflowUint(uint64(resolved)) {
				out.SetUint(uint64(resolved))
				return true
			}
		}
	case reflect.Bool:
		switch resolved := resolved.(type) {
		case bool:
			out.SetBool(resolved)
			return true
		}
	case reflect.Float32, reflect.Float64:
		switch resolved := resolved.(type) {
		case int:
			out.SetFloat(float64(resolved))
			return true
		case int64:
			out.SetFloat(float64(resolved))
			return true
		case uint64:
			out.SetFloat(float64(resolved))
			return true
		case float64:
			out.SetFloat(resolved)
			return true
		}
	case reflect.Struct:
		if resolvedv := reflect.ValueOf(resolved); out.Type() == resolvedv.Type() {
			out.Set(resolvedv)
			return true
		}
	case reflect.Ptr:
		if out.Type().Elem() == reflect.TypeOf(resolved) {
			// TODO DOes this make sense? When is out a Ptr except when decoding a nil value?
			elem := reflect.New(out.Type().Elem())
			elem.Elem().Set(reflect.ValueOf(resolved))
			out.Set(elem)
			return true
		}
	}
	d.terror(n, tag, out)
	return false
}

func settableValueOf(i interface{}) reflect.Value {
	v := reflect.ValueOf(i)
	sv := reflect.New(v.Type()).Elem()
	sv.Set(v)
	return sv
}

func (d *decoder) sequence(n *node, out reflect.Value) (good bool) {
	l := len(n.children)

	var iface reflect.Value
	switch out.Kind() {
	case reflect.Slice:
		out.Set(reflect.MakeSlice(out.Type(), l, l))
	case reflect.Array:
		if l != out.Len() {
			failf("invalid array: want %d elements but got %d", out.Len(), l)
		}
	case reflect.Interface:
		// No type hints. Will have to use a generic sequence.
		iface = out
		out = settableValueOf(make([]interface{}, l))
	default:
		d.terror(n, yaml_SEQ_TAG, out)
		return false
	}
	et := out.Type().Elem()

	j := 0
	for i := 0; i < l; i++ {
		e := reflect.New(et).Elem()
		if ok := d.unmarshal(n.children[i], e); ok {
			out.Index(j).Set(e)
			j++
		}
	}
	if out.Kind() != reflect.Array {
		out.Set(out.Slice(0, j))
	}
	if iface.IsValid() {
		iface.Set(out)
	}
	return true
}

func (d *decoder) mapping(n *node, out reflect.Value) (good bool) {
	switch out.Kind() {
	case reflect.Struct:
		return d.mappingStruct(n, out)
	case reflect.Slice:
		return d.mappingSlice(n, out)
	case reflect.Map:
		// okay
	case reflect.Interface:
		if d.mapType.Kind() == reflect.Map {
			iface := out
			out = reflect.MakeMap(d.mapType)
			iface.Set(out)
		} else {
			slicev := reflect.New(d.mapType).Elem()
			if !d.mappingSlice(n, slicev) {
				return false
			}
			out.Set(slicev)
			return true
		}
	default:
		d.terror(n, yaml_MAP_TAG, out)
		return false
	}
	outt := out.Type()
	kt := outt.Key()
	et := outt.Elem()

	mapType := d.mapType
	if outt.Key() == ifaceType && outt.Elem() == ifaceType {
		d.mapType = outt
	}

	if out.IsNil() {
		out.Set(reflect.MakeMap(outt))
	}
	l := len(n.children)
	for i := 0; i < l; i += 2 {
		if isMerge(n.children[i]) {
			d.merge(n.children[i+1], out)
			continue
		}
		k := reflect.New(kt).Elem()
		if d.unmarshal(n.children[i], k) {
			kkind := k.Kind()
			if kkind == reflect.Interface {
				kkind = k.Elem().Kind()
			}
			if kkind == reflect.Map || kkind == reflect.Slice {
				failf("invalid map key: %#v", k.Interface())
			}
			e := reflect.New(et).Elem()
			if d.unmarshal(n.children[i+1], e) {
				d.setMapIndex(n.children[i+1], out, k, e)
			}
		}
	}
	d.mapType = mapType
	return true
}

func (d *decoder) setMapIndex(n *node, out, k, v reflect.Value) {
	if d.strict && out.MapIndex(k) != zeroValue {
		d.terrors = append(d.terrors, fmt.Sprintf("line %d: key %#v already set in map", n.line+1, k.Interface()))
		return
	}
	out.SetMapIndex(k, v)
}

func (d *decoder) mappingSlice(n *node, out reflect.Value) (good bool) {
	outt := out.Type()
	if outt.Elem() != mapItemType {
		d.terror(n, yaml_MAP_TAG, out)
		return false
	}

	mapType := d.mapType
	d.mapType = outt

	var slice []MapItem
	var l = len(n.children)
	for i := 0; i < l; i += 2 {
		if isMerge(n.children[i]) {
			d.merge(n.children[i+1], out)
			continue
		}
		item := MapItem{}
		k := reflect.ValueOf(&item.Key).Elem()
		if d.unmarshal(n.children[i], k) {
			v := reflect.ValueOf(&item.Value).Elem()
			if d.unmarshal(n.children[i+1], v) {
				slice = append(slice, item)
			}
		}
	}
	out.Set(reflect.ValueOf(slice))
	d.mapType = mapType
	return true
}

func (d *decoder) mappingStruct(n *node, out reflect.Value) (good bool) {
	sinfo, err := getStructInfo(out.Type())
	if err != nil {
		panic(err)
	}
	name := settableValueOf("")
	l := len(n.children)

	var inlineMap reflect.Value
	var elemType reflect.Type
	if sinfo.InlineMap != -1 {
		inlineMap = out.Field(sinfo.InlineMap)
		inlineMap.Set(reflect.New(inlineMap.Type()).Elem())
		elemType = inlineMap.Type().Elem()
	}

	var doneFields []bool
	if d.strict {
		doneFields = make([]bool, len(sinfo.FieldsList))
	}
	for i := 0; i < l; i += 2 {
		ni := n.children[i]
		if isMerge(ni) {
			d.merge(n.children[i+1], out)
			continue
		}
		if !d.unmarshal(ni, name) {
			continue
		}
		if info, ok := sinfo.FieldsMap[name.String()]; ok {
			if d.strict {
				if doneFields[info.Id] {
					d.terrors = append(d.terrors, fmt.Sprintf("line %d: field %s already set in type %s", ni.line+1, name.String(), out.Type()))
					continue
				}
				doneFields[info.Id] = true
			}
			var field reflect.Value
			if info.Inline == nil {
				field = out.Field(info.Num)
			} else {
				field = out.FieldByIndex(info.Inline)
			}
			d.unmarshal(n.children[i+1], field)
		} else if sinfo.InlineMap != -1 {
			if inlineMap.IsNil() {
				inlineMap.Set(reflect.MakeMap(inlineMap.Type()))
			}
			value := reflect.New(elemType).Elem()
			d.unmarshal(n.children[i+1], value)
			d.setMapIndex(n.children[i+1], inlineMap, name, value)
		} else if d.strict {
			d.terrors = append(d.terrors, fmt.Sprintf("line %d: field %s not found in type %s", ni.line+1, name.String(), out.Type()))
		}
	}
	return true
}

func failWantMap() {
	failf("map merge requires map or sequence of maps as the value")
}

func (d *decoder) merge(n *node, out reflect.Value) {
	switch n.kind {
	case mappingNode:
		d.unmarshal(n, out)
	case aliasNode:
		an, ok := d.doc.anchors[n.value]
		if ok && an.kind != mappingNode {
			failWantMap()
		}
		d.unmarshal(n, out)
	case sequenceNode:
		// Step backwards as earlier nodes take precedence.
		for i := len(n.children) - 1; i >= 0; i-- {
			ni := n.children[i]
			if ni.kind == aliasNode {
				an, ok := d.doc.anchors[ni.value]
				if ok && an.kind != mappingNode {
					failWantMap()
				}
			} else if ni.kind != mappingNode {
				failWantMap()
			}
			d.unmarshal(ni, out)
		}
	default:
		failWantMap()
	}
}

func isMerge(n *node) bool {
	return n.kind == scalarNode && n.value == "<<" && (n.implicit == true || n.tag == yaml_MERGE_TAG)
}<|MERGE_RESOLUTION|>--- conflicted
+++ resolved
@@ -229,13 +229,10 @@
 	mapType reflect.Type
 	terrors []string
 	strict  bool
-<<<<<<< HEAD
-=======
 
 	decodeCount int
 	aliasCount  int
 	aliasDepth  int
->>>>>>> 56c592a5
 }
 
 var (
@@ -392,13 +389,9 @@
 		failf("anchor '%s' value contains itself", n.value)
 	}
 	d.aliases[n] = true
-<<<<<<< HEAD
-	good = d.unmarshal(n.alias, out)
-=======
 	d.aliasDepth++
 	good = d.unmarshal(n.alias, out)
 	d.aliasDepth--
->>>>>>> 56c592a5
 	delete(d.aliases, n)
 	return good
 }
