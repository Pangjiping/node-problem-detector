--- conflicted
+++ resolved
@@ -22,7 +22,6 @@
 	echo 1>&2 "See README.md"
 	exit 1
 fi
-<<<<<<< HEAD
 
 if [[ "$GOOS" = "aix" ]]; then
 	CC=${CC:-gcc}
@@ -30,15 +29,6 @@
 	CC=${CC:-cc}
 fi
 
-=======
-
-if [[ "$GOOS" = "aix" ]]; then
-	CC=${CC:-gcc}
-else
-	CC=${CC:-cc}
-fi
-
->>>>>>> 56c592a5
 if [[ "$GOOS" = "solaris" ]]; then
 	# Assumes GNU versions of utilities in PATH.
 	export PATH=/usr/gnu/bin:$PATH
@@ -54,10 +44,7 @@
 #include <sys/stropts.h>
 #include <sys/mman.h>
 #include <sys/poll.h>
-<<<<<<< HEAD
-=======
 #include <sys/select.h>
->>>>>>> 56c592a5
 #include <sys/termio.h>
 #include <termios.h>
 #include <fcntl.h>
@@ -71,11 +58,8 @@
 #define _DARWIN_USE_64_BIT_INODE
 #include <stdint.h>
 #include <sys/attr.h>
-<<<<<<< HEAD
-=======
 #include <sys/clonefile.h>
 #include <sys/kern_control.h>
->>>>>>> 56c592a5
 #include <sys/types.h>
 #include <sys/event.h>
 #include <sys/ptrace.h>
@@ -205,15 +189,6 @@
 #include <sys/stat.h>
 #include <sys/types.h>
 #include <sys/time.h>
-<<<<<<< HEAD
-#include <sys/signalfd.h>
-#include <sys/socket.h>
-#include <sys/xattr.h>
-#include <linux/bpf.h>
-#include <linux/capability.h>
-#include <linux/errqueue.h>
-#include <linux/if.h>
-=======
 #include <sys/select.h>
 #include <sys/signalfd.h>
 #include <sys/socket.h>
@@ -240,64 +215,33 @@
 #include <linux/icmpv6.h>
 #include <linux/if.h>
 #include <linux/if_addr.h>
->>>>>>> 56c592a5
 #include <linux/if_alg.h>
 #include <linux/if_arp.h>
 #include <linux/if_ether.h>
 #include <linux/if_ppp.h>
 #include <linux/if_tun.h>
 #include <linux/if_packet.h>
-<<<<<<< HEAD
-#include <linux/if_addr.h>
-#include <linux/falloc.h>
-#include <linux/fanotify.h>
-#include <linux/filter.h>
-#include <linux/fs.h>
-#include <linux/kexec.h>
-#include <linux/keyctl.h>
-#include <linux/loop.h>
-=======
 #include <linux/if_xdp.h>
 #include <linux/kexec.h>
 #include <linux/keyctl.h>
 #include <linux/loop.h>
 #include <linux/lwtunnel.h>
->>>>>>> 56c592a5
 #include <linux/magic.h>
 #include <linux/memfd.h>
 #include <linux/module.h>
 #include <linux/netfilter/nfnetlink.h>
 #include <linux/netlink.h>
 #include <linux/net_namespace.h>
-<<<<<<< HEAD
-#include <linux/perf_event.h>
-=======
 #include <linux/nsfs.h>
 #include <linux/perf_event.h>
 #include <linux/pps.h>
 #include <linux/ptrace.h>
->>>>>>> 56c592a5
 #include <linux/random.h>
 #include <linux/reboot.h>
 #include <linux/rtc.h>
 #include <linux/rtnetlink.h>
 #include <linux/sched.h>
 #include <linux/seccomp.h>
-<<<<<<< HEAD
-#include <linux/sockios.h>
-#include <linux/wait.h>
-#include <linux/icmpv6.h>
-#include <linux/serial.h>
-#include <linux/can.h>
-#include <linux/vm_sockets.h>
-#include <linux/taskstats.h>
-#include <linux/genetlink.h>
-#include <linux/watchdog.h>
-#include <linux/hdreg.h>
-#include <linux/rtc.h>
-#include <linux/if_xdp.h>
-#include <linux/cryptouser.h>
-=======
 #include <linux/serial.h>
 #include <linux/sockios.h>
 #include <linux/taskstats.h>
@@ -306,7 +250,6 @@
 #include <linux/wait.h>
 #include <linux/watchdog.h>
 
->>>>>>> 56c592a5
 #include <mtd/ubi-user.h>
 #include <net/route.h>
 
@@ -345,8 +288,6 @@
 #define FS_KEY_DESC_PREFIX              "fscrypt:"
 #define FS_KEY_DESC_PREFIX_SIZE         8
 #define FS_MAX_KEY_SIZE                 64
-<<<<<<< HEAD
-=======
 
 // The code generator produces -0x1 for (~0), but an unsigned value is necessary
 // for the tipc_subscr timeout __u32 field.
@@ -357,7 +298,6 @@
 // Including linux/l2tp.h here causes conflicts between linux/in.h
 // and netinet/in.h included via net/route.h above.
 #define IPPROTO_L2TP		115
->>>>>>> 56c592a5
 '
 
 includes_NetBSD='
@@ -367,11 +307,8 @@
 #include <sys/extattr.h>
 #include <sys/mman.h>
 #include <sys/mount.h>
-<<<<<<< HEAD
-=======
 #include <sys/sched.h>
 #include <sys/select.h>
->>>>>>> 56c592a5
 #include <sys/socket.h>
 #include <sys/sockio.h>
 #include <sys/sysctl.h>
@@ -398,11 +335,8 @@
 #include <sys/event.h>
 #include <sys/mman.h>
 #include <sys/mount.h>
-<<<<<<< HEAD
-=======
 #include <sys/select.h>
 #include <sys/sched.h>
->>>>>>> 56c592a5
 #include <sys/socket.h>
 #include <sys/sockio.h>
 #include <sys/stat.h>
@@ -443,10 +377,7 @@
 #include <sys/socket.h>
 #include <sys/sockio.h>
 #include <sys/stat.h>
-<<<<<<< HEAD
-=======
 #include <sys/stream.h>
->>>>>>> 56c592a5
 #include <sys/mman.h>
 #include <sys/wait.h>
 #include <sys/ioctl.h>
@@ -561,26 +492,17 @@
 		$2 ~ /^SYSCTL_VERS/ ||
 		$2 !~ "MNT_BITS" &&
 		$2 ~ /^(MS|MNT|UMOUNT)_/ ||
-<<<<<<< HEAD
-		$2 ~ /^TUN(SET|GET|ATTACH|DETACH)/ ||
-		$2 ~ /^(O|F|[ES]?FD|NAME|S|PTRACE|PT)_/ ||
-=======
 		$2 ~ /^NS_GET_/ ||
 		$2 ~ /^TUN(SET|GET|ATTACH|DETACH)/ ||
 		$2 ~ /^(O|F|[ES]?FD|NAME|S|PTRACE|PT|TFD)_/ ||
->>>>>>> 56c592a5
 		$2 ~ /^KEXEC_/ ||
 		$2 ~ /^LINUX_REBOOT_CMD_/ ||
 		$2 ~ /^LINUX_REBOOT_MAGIC[12]$/ ||
 		$2 ~ /^MODULE_INIT_/ ||
 		$2 !~ "NLA_TYPE_MASK" &&
-<<<<<<< HEAD
-		$2 ~ /^(NETLINK|NLM|NLMSG|NLA|IFA|IFAN|RT|RTC|RTCF|RTN|RTPROT|RTNH|ARPHRD|ETH_P|NETNSA)_/ ||
-=======
 		$2 !~ /^RTC_VL_(ACCURACY|BACKUP|DATA)/ &&
 		$2 ~ /^(NETLINK|NLM|NLMSG|NLA|IFA|IFAN|RT|RTC|RTCF|RTN|RTPROT|RTNH|ARPHRD|ETH_P|NETNSA)_/ ||
 		$2 ~ /^FIORDCHK$/ ||
->>>>>>> 56c592a5
 		$2 ~ /^SIOC/ ||
 		$2 ~ /^TIOC/ ||
 		$2 ~ /^TCGET/ ||
@@ -599,10 +521,6 @@
 		$2 ~ /^(CLOCK|TIMER)_/ ||
 		$2 ~ /^CAN_/ ||
 		$2 ~ /^CAP_/ ||
-<<<<<<< HEAD
-		$2 ~ /^ALG_/ ||
-		$2 ~ /^FS_(POLICY_FLAGS|KEY_DESC|ENCRYPTION_MODE|[A-Z0-9_]+_KEY_SIZE|IOC_(GET|SET)_ENCRYPTION)/ ||
-=======
 		$2 ~ /^CP_/ ||
 		$2 ~ /^CPUSTATES$/ ||
 		$2 ~ /^CTLIOCGINFO$/ ||
@@ -613,16 +531,11 @@
 		$2 ~ /^FS_VERITY_/ ||
 		$2 ~ /^FSCRYPT_/ ||
 		$2 ~ /^DM_/ ||
->>>>>>> 56c592a5
 		$2 ~ /^GRND_/ ||
 		$2 ~ /^RND/ ||
 		$2 ~ /^KEY_(SPEC|REQKEY_DEFL)_/ ||
 		$2 ~ /^KEYCTL_/ ||
-<<<<<<< HEAD
-		$2 ~ /^PERF_EVENT_IOC_/ ||
-=======
 		$2 ~ /^PERF_/ ||
->>>>>>> 56c592a5
 		$2 ~ /^SECCOMP_MODE_/ ||
 		$2 ~ /^SPLICE_/ ||
 		$2 ~ /^SYNC_FILE_RANGE_/ ||
@@ -641,13 +554,6 @@
 		$2 ~ /^XATTR_(CREATE|REPLACE|NO(DEFAULT|FOLLOW|SECURITY)|SHOWCOMPRESSION)/ ||
 		$2 ~ /^ATTR_(BIT_MAP_COUNT|(CMN|VOL|FILE)_)/ ||
 		$2 ~ /^FSOPT_/ ||
-<<<<<<< HEAD
-		$2 ~ /^WDIOC_/ ||
-		$2 ~ /^NFN/ ||
-		$2 ~ /^XDP_/ ||
-		$2 ~ /^(HDIO|WIN|SMART)_/ ||
-		$2 ~ /^CRYPTO_/ ||
-=======
 		$2 ~ /^WDIO[CFS]_/ ||
 		$2 ~ /^NFN/ ||
 		$2 ~ /^XDP_/ ||
@@ -657,7 +563,6 @@
 		$2 ~ /^TIPC_/ ||
 		$2 ~ /^DEVLINK_/ ||
 		$2 ~ /^LWTUNNEL_IP/ ||
->>>>>>> 56c592a5
 		$2 !~ "WMESGLEN" &&
 		$2 ~ /^W[A-Z0-9]+$/ ||
 		$2 ~/^PPPIOC/ ||
