// cgo -godefs -- -Wall -Werror -static -I/tmp/include linux/types.go | go run mkpost.go
// Code generated by the command above; see README.md. DO NOT EDIT.

// +build mips64,linux

package unix

const (
<<<<<<< HEAD
	SizeofPtr      = 0x8
	SizeofShort    = 0x2
	SizeofInt      = 0x4
	SizeofLong     = 0x8
	SizeofLongLong = 0x8
	PathMax        = 0x1000
=======
	SizeofPtr  = 0x8
	SizeofLong = 0x8
>>>>>>> 56c592a5
)

type (
	_C_long int64
)

type Timespec struct {
	Sec  int64
	Nsec int64
}

type Timeval struct {
	Sec  int64
	Usec int64
}

type Timex struct {
	Modes     uint32
	Offset    int64
	Freq      int64
	Maxerror  int64
	Esterror  int64
	Status    int32
	Constant  int64
	Precision int64
	Tolerance int64
	Time      Timeval
	Tick      int64
	Ppsfreq   int64
	Jitter    int64
	Shift     int32
	Stabil    int64
	Jitcnt    int64
	Calcnt    int64
	Errcnt    int64
	Stbcnt    int64
	Tai       int32
	_         [44]byte
}

type Time_t int64

type Tms struct {
	Utime  int64
	Stime  int64
	Cutime int64
	Cstime int64
}

type Utimbuf struct {
	Actime  int64
	Modtime int64
}

type Rusage struct {
	Utime    Timeval
	Stime    Timeval
	Maxrss   int64
	Ixrss    int64
	Idrss    int64
	Isrss    int64
	Minflt   int64
	Majflt   int64
	Nswap    int64
	Inblock  int64
	Oublock  int64
	Msgsnd   int64
	Msgrcv   int64
	Nsignals int64
	Nvcsw    int64
	Nivcsw   int64
}

type Stat_t struct {
	Dev     uint32
	Pad1    [3]uint32
	Ino     uint64
	Mode    uint32
	Nlink   uint32
	Uid     uint32
	Gid     uint32
	Rdev    uint32
	Pad2    [3]uint32
	Size    int64
	Atim    Timespec
	Mtim    Timespec
	Ctim    Timespec
	Blksize uint32
	Pad4    uint32
	Blocks  int64
}

<<<<<<< HEAD
type StatxTimestamp struct {
	Sec  int64
	Nsec uint32
	_    int32
}

type Statx_t struct {
	Mask            uint32
	Blksize         uint32
	Attributes      uint64
	Nlink           uint32
	Uid             uint32
	Gid             uint32
	Mode            uint16
	_               [1]uint16
	Ino             uint64
	Size            uint64
	Blocks          uint64
	Attributes_mask uint64
	Atime           StatxTimestamp
	Btime           StatxTimestamp
	Ctime           StatxTimestamp
	Mtime           StatxTimestamp
	Rdev_major      uint32
	Rdev_minor      uint32
	Dev_major       uint32
	Dev_minor       uint32
	_               [14]uint64
}

=======
>>>>>>> 56c592a5
type Dirent struct {
	Ino    uint64
	Off    int64
	Reclen uint16
	Type   uint8
	Name   [256]int8
	_      [5]byte
}

<<<<<<< HEAD
type Fsid struct {
	Val [2]int32
}

type Flock_t struct {
	Type   int16
	Whence int16
	Start  int64
	Len    int64
	Pid    int32
	_      [4]byte
}

type FscryptPolicy struct {
	Version                   uint8
	Contents_encryption_mode  uint8
	Filenames_encryption_mode uint8
	Flags                     uint8
	Master_key_descriptor     [8]uint8
}

type FscryptKey struct {
	Mode uint32
	Raw  [64]uint8
	Size uint32
}

type KeyctlDHParams struct {
	Private int32
	Prime   int32
	Base    int32
=======
type Flock_t struct {
	Type   int16
	Whence int16
	Start  int64
	Len    int64
	Pid    int32
	_      [4]byte
}

type DmNameList struct {
	Dev  uint64
	Next uint32
	Name [0]byte
	_    [4]byte
>>>>>>> 56c592a5
}

const (
	FADV_DONTNEED = 0x4
	FADV_NOREUSE  = 0x5
)

<<<<<<< HEAD
type RawSockaddrInet4 struct {
	Family uint16
	Port   uint16
	Addr   [4]byte /* in_addr */
	Zero   [8]uint8
}

type RawSockaddrInet6 struct {
	Family   uint16
	Port     uint16
	Flowinfo uint32
	Addr     [16]byte /* in6_addr */
	Scope_id uint32
}

type RawSockaddrUnix struct {
	Family uint16
	Path   [108]int8
}

type RawSockaddrLinklayer struct {
	Family   uint16
	Protocol uint16
	Ifindex  int32
	Hatype   uint16
	Pkttype  uint8
	Halen    uint8
	Addr     [8]uint8
}

type RawSockaddrNetlink struct {
	Family uint16
	Pad    uint16
	Pid    uint32
	Groups uint32
}

type RawSockaddrHCI struct {
	Family  uint16
	Dev     uint16
	Channel uint16
}

type RawSockaddrL2 struct {
	Family      uint16
	Psm         uint16
	Bdaddr      [6]uint8
	Cid         uint16
	Bdaddr_type uint8
	_           [1]byte
}

type RawSockaddrRFCOMM struct {
	Family  uint16
	Bdaddr  [6]uint8
	Channel uint8
	_       [1]byte
}

type RawSockaddrCAN struct {
	Family  uint16
	Ifindex int32
	Addr    [8]byte
}

type RawSockaddrALG struct {
	Family uint16
	Type   [14]uint8
	Feat   uint32
	Mask   uint32
	Name   [64]uint8
}

type RawSockaddrVM struct {
	Family    uint16
	Reserved1 uint16
	Port      uint32
	Cid       uint32
	Zero      [4]uint8
}

type RawSockaddrXDP struct {
	Family         uint16
	Flags          uint16
	Ifindex        uint32
	Queue_id       uint32
	Shared_umem_fd uint32
}

type RawSockaddrPPPoX [0x1e]byte

=======
>>>>>>> 56c592a5
type RawSockaddr struct {
	Family uint16
	Data   [14]int8
}

type RawSockaddrAny struct {
	Addr RawSockaddr
	Pad  [96]int8
}

type Iovec struct {
	Base *byte
	Len  uint64
}

<<<<<<< HEAD
type IPMreq struct {
	Multiaddr [4]byte /* in_addr */
	Interface [4]byte /* in_addr */
}

type IPMreqn struct {
	Multiaddr [4]byte /* in_addr */
	Address   [4]byte /* in_addr */
	Ifindex   int32
}

type IPv6Mreq struct {
	Multiaddr [16]byte /* in6_addr */
	Interface uint32
}

type PacketMreq struct {
	Ifindex int32
	Type    uint16
	Alen    uint16
	Address [8]uint8
}

=======
>>>>>>> 56c592a5
type Msghdr struct {
	Name       *byte
	Namelen    uint32
	Iov        *Iovec
	Iovlen     uint64
	Control    *byte
	Controllen uint64
	Flags      int32
	_          [4]byte
}

type Cmsghdr struct {
	Len   uint64
	Level int32
	Type  int32
}

<<<<<<< HEAD
type Inet4Pktinfo struct {
	Ifindex  int32
	Spec_dst [4]byte /* in_addr */
	Addr     [4]byte /* in_addr */
}

type Inet6Pktinfo struct {
	Addr    [16]byte /* in6_addr */
	Ifindex uint32
}

type IPv6MTUInfo struct {
	Addr RawSockaddrInet6
	Mtu  uint32
}

type ICMPv6Filter struct {
	Data [8]uint32
}

type Ucred struct {
	Pid int32
	Uid uint32
	Gid uint32
}

type TCPInfo struct {
	State          uint8
	Ca_state       uint8
	Retransmits    uint8
	Probes         uint8
	Backoff        uint8
	Options        uint8
	Rto            uint32
	Ato            uint32
	Snd_mss        uint32
	Rcv_mss        uint32
	Unacked        uint32
	Sacked         uint32
	Lost           uint32
	Retrans        uint32
	Fackets        uint32
	Last_data_sent uint32
	Last_ack_sent  uint32
	Last_data_recv uint32
	Last_ack_recv  uint32
	Pmtu           uint32
	Rcv_ssthresh   uint32
	Rtt            uint32
	Rttvar         uint32
	Snd_ssthresh   uint32
	Snd_cwnd       uint32
	Advmss         uint32
	Reordering     uint32
	Rcv_rtt        uint32
	Rcv_space      uint32
	Total_retrans  uint32
}

type CanFilter struct {
	Id   uint32
	Mask uint32
}

const (
	SizeofSockaddrInet4     = 0x10
	SizeofSockaddrInet6     = 0x1c
	SizeofSockaddrAny       = 0x70
	SizeofSockaddrUnix      = 0x6e
	SizeofSockaddrLinklayer = 0x14
	SizeofSockaddrNetlink   = 0xc
	SizeofSockaddrHCI       = 0x6
	SizeofSockaddrL2        = 0xe
	SizeofSockaddrRFCOMM    = 0xa
	SizeofSockaddrCAN       = 0x10
	SizeofSockaddrALG       = 0x58
	SizeofSockaddrVM        = 0x10
	SizeofSockaddrXDP       = 0x10
	SizeofSockaddrPPPoX     = 0x1e
	SizeofLinger            = 0x8
	SizeofIovec             = 0x10
	SizeofIPMreq            = 0x8
	SizeofIPMreqn           = 0xc
	SizeofIPv6Mreq          = 0x14
	SizeofPacketMreq        = 0x10
	SizeofMsghdr            = 0x38
	SizeofCmsghdr           = 0x10
	SizeofInet4Pktinfo      = 0xc
	SizeofInet6Pktinfo      = 0x14
	SizeofIPv6MTUInfo       = 0x20
	SizeofICMPv6Filter      = 0x20
	SizeofUcred             = 0xc
	SizeofTCPInfo           = 0x68
	SizeofCanFilter         = 0x8
)

const (
	NDA_UNSPEC              = 0x0
	NDA_DST                 = 0x1
	NDA_LLADDR              = 0x2
	NDA_CACHEINFO           = 0x3
	NDA_PROBES              = 0x4
	NDA_VLAN                = 0x5
	NDA_PORT                = 0x6
	NDA_VNI                 = 0x7
	NDA_IFINDEX             = 0x8
	NDA_MASTER              = 0x9
	NDA_LINK_NETNSID        = 0xa
	NDA_SRC_VNI             = 0xb
	NTF_USE                 = 0x1
	NTF_SELF                = 0x2
	NTF_MASTER              = 0x4
	NTF_PROXY               = 0x8
	NTF_EXT_LEARNED         = 0x10
	NTF_OFFLOADED           = 0x20
	NTF_ROUTER              = 0x80
	NUD_INCOMPLETE          = 0x1
	NUD_REACHABLE           = 0x2
	NUD_STALE               = 0x4
	NUD_DELAY               = 0x8
	NUD_PROBE               = 0x10
	NUD_FAILED              = 0x20
	NUD_NOARP               = 0x40
	NUD_PERMANENT           = 0x80
	NUD_NONE                = 0x0
	IFA_UNSPEC              = 0x0
	IFA_ADDRESS             = 0x1
	IFA_LOCAL               = 0x2
	IFA_LABEL               = 0x3
	IFA_BROADCAST           = 0x4
	IFA_ANYCAST             = 0x5
	IFA_CACHEINFO           = 0x6
	IFA_MULTICAST           = 0x7
	IFA_FLAGS               = 0x8
	IFA_RT_PRIORITY         = 0x9
	IFA_TARGET_NETNSID      = 0xa
	IFLA_UNSPEC             = 0x0
	IFLA_ADDRESS            = 0x1
	IFLA_BROADCAST          = 0x2
	IFLA_IFNAME             = 0x3
	IFLA_MTU                = 0x4
	IFLA_LINK               = 0x5
	IFLA_QDISC              = 0x6
	IFLA_STATS              = 0x7
	IFLA_COST               = 0x8
	IFLA_PRIORITY           = 0x9
	IFLA_MASTER             = 0xa
	IFLA_WIRELESS           = 0xb
	IFLA_PROTINFO           = 0xc
	IFLA_TXQLEN             = 0xd
	IFLA_MAP                = 0xe
	IFLA_WEIGHT             = 0xf
	IFLA_OPERSTATE          = 0x10
	IFLA_LINKMODE           = 0x11
	IFLA_LINKINFO           = 0x12
	IFLA_NET_NS_PID         = 0x13
	IFLA_IFALIAS            = 0x14
	IFLA_NUM_VF             = 0x15
	IFLA_VFINFO_LIST        = 0x16
	IFLA_STATS64            = 0x17
	IFLA_VF_PORTS           = 0x18
	IFLA_PORT_SELF          = 0x19
	IFLA_AF_SPEC            = 0x1a
	IFLA_GROUP              = 0x1b
	IFLA_NET_NS_FD          = 0x1c
	IFLA_EXT_MASK           = 0x1d
	IFLA_PROMISCUITY        = 0x1e
	IFLA_NUM_TX_QUEUES      = 0x1f
	IFLA_NUM_RX_QUEUES      = 0x20
	IFLA_CARRIER            = 0x21
	IFLA_PHYS_PORT_ID       = 0x22
	IFLA_CARRIER_CHANGES    = 0x23
	IFLA_PHYS_SWITCH_ID     = 0x24
	IFLA_LINK_NETNSID       = 0x25
	IFLA_PHYS_PORT_NAME     = 0x26
	IFLA_PROTO_DOWN         = 0x27
	IFLA_GSO_MAX_SEGS       = 0x28
	IFLA_GSO_MAX_SIZE       = 0x29
	IFLA_PAD                = 0x2a
	IFLA_XDP                = 0x2b
	IFLA_EVENT              = 0x2c
	IFLA_NEW_NETNSID        = 0x2d
	IFLA_IF_NETNSID         = 0x2e
	IFLA_TARGET_NETNSID     = 0x2e
	IFLA_CARRIER_UP_COUNT   = 0x2f
	IFLA_CARRIER_DOWN_COUNT = 0x30
	IFLA_NEW_IFINDEX        = 0x31
	IFLA_MIN_MTU            = 0x32
	IFLA_MAX_MTU            = 0x33
	IFLA_MAX                = 0x33
	IFLA_INFO_KIND          = 0x1
	IFLA_INFO_DATA          = 0x2
	IFLA_INFO_XSTATS        = 0x3
	IFLA_INFO_SLAVE_KIND    = 0x4
	IFLA_INFO_SLAVE_DATA    = 0x5
	RT_SCOPE_UNIVERSE       = 0x0
	RT_SCOPE_SITE           = 0xc8
	RT_SCOPE_LINK           = 0xfd
	RT_SCOPE_HOST           = 0xfe
	RT_SCOPE_NOWHERE        = 0xff
	RT_TABLE_UNSPEC         = 0x0
	RT_TABLE_COMPAT         = 0xfc
	RT_TABLE_DEFAULT        = 0xfd
	RT_TABLE_MAIN           = 0xfe
	RT_TABLE_LOCAL          = 0xff
	RT_TABLE_MAX            = 0xffffffff
	RTA_UNSPEC              = 0x0
	RTA_DST                 = 0x1
	RTA_SRC                 = 0x2
	RTA_IIF                 = 0x3
	RTA_OIF                 = 0x4
	RTA_GATEWAY             = 0x5
	RTA_PRIORITY            = 0x6
	RTA_PREFSRC             = 0x7
	RTA_METRICS             = 0x8
	RTA_MULTIPATH           = 0x9
	RTA_FLOW                = 0xb
	RTA_CACHEINFO           = 0xc
	RTA_TABLE               = 0xf
	RTA_MARK                = 0x10
	RTA_MFC_STATS           = 0x11
	RTA_VIA                 = 0x12
	RTA_NEWDST              = 0x13
	RTA_PREF                = 0x14
	RTA_ENCAP_TYPE          = 0x15
	RTA_ENCAP               = 0x16
	RTA_EXPIRES             = 0x17
	RTA_PAD                 = 0x18
	RTA_UID                 = 0x19
	RTA_TTL_PROPAGATE       = 0x1a
	RTA_IP_PROTO            = 0x1b
	RTA_SPORT               = 0x1c
	RTA_DPORT               = 0x1d
	RTN_UNSPEC              = 0x0
	RTN_UNICAST             = 0x1
	RTN_LOCAL               = 0x2
	RTN_BROADCAST           = 0x3
	RTN_ANYCAST             = 0x4
	RTN_MULTICAST           = 0x5
	RTN_BLACKHOLE           = 0x6
	RTN_UNREACHABLE         = 0x7
	RTN_PROHIBIT            = 0x8
	RTN_THROW               = 0x9
	RTN_NAT                 = 0xa
	RTN_XRESOLVE            = 0xb
	RTNLGRP_NONE            = 0x0
	RTNLGRP_LINK            = 0x1
	RTNLGRP_NOTIFY          = 0x2
	RTNLGRP_NEIGH           = 0x3
	RTNLGRP_TC              = 0x4
	RTNLGRP_IPV4_IFADDR     = 0x5
	RTNLGRP_IPV4_MROUTE     = 0x6
	RTNLGRP_IPV4_ROUTE      = 0x7
	RTNLGRP_IPV4_RULE       = 0x8
	RTNLGRP_IPV6_IFADDR     = 0x9
	RTNLGRP_IPV6_MROUTE     = 0xa
	RTNLGRP_IPV6_ROUTE      = 0xb
	RTNLGRP_IPV6_IFINFO     = 0xc
	RTNLGRP_IPV6_PREFIX     = 0x12
	RTNLGRP_IPV6_RULE       = 0x13
	RTNLGRP_ND_USEROPT      = 0x14
	SizeofNlMsghdr          = 0x10
	SizeofNlMsgerr          = 0x14
	SizeofRtGenmsg          = 0x1
	SizeofNlAttr            = 0x4
	SizeofRtAttr            = 0x4
	SizeofIfInfomsg         = 0x10
	SizeofIfAddrmsg         = 0x8
	SizeofRtMsg             = 0xc
	SizeofRtNexthop         = 0x8
	SizeofNdUseroptmsg      = 0x10
	SizeofNdMsg             = 0xc
=======
const (
	SizeofIovec   = 0x10
	SizeofMsghdr  = 0x38
	SizeofCmsghdr = 0x10
)

const (
	SizeofSockFprog = 0x10
>>>>>>> 56c592a5
)

type PtraceRegs struct {
	Regs     [32]uint64
	Lo       uint64
	Hi       uint64
	Epc      uint64
	Badvaddr uint64
	Status   uint64
	Cause    uint64
}

type FdSet struct {
	Bits [16]int64
}

type Sysinfo_t struct {
	Uptime    int64
	Loads     [3]uint64
	Totalram  uint64
	Freeram   uint64
	Sharedram uint64
	Bufferram uint64
	Totalswap uint64
	Freeswap  uint64
	Procs     uint16
	Pad       uint16
	Totalhigh uint64
	Freehigh  uint64
	Unit      uint32
	_         [0]int8
	_         [4]byte
}

type Ustat_t struct {
	Tfree  int32
	Tinode uint64
	Fname  [6]int8
	Fpack  [6]int8
	_      [4]byte
}

type EpollEvent struct {
	Events uint32
	_      int32
	Fd     int32
	Pad    int32
}

<<<<<<< HEAD
type IfInfomsg struct {
	Family uint8
	_      uint8
	Type   uint16
	Index  int32
	Flags  uint32
	Change uint32
=======
const (
	POLLRDHUP = 0x2000
)

type Sigset_t struct {
	Val [16]uint64
>>>>>>> 56c592a5
}

const _C__NSIG = 0x80

type Termios struct {
	Iflag  uint32
	Oflag  uint32
	Cflag  uint32
	Lflag  uint32
	Line   uint8
	Cc     [23]uint8
	Ispeed uint32
	Ospeed uint32
}

type Taskstats struct {
	Version                   uint16
	Ac_exitcode               uint32
	Ac_flag                   uint8
	Ac_nice                   uint8
	Cpu_count                 uint64
	Cpu_delay_total           uint64
	Blkio_count               uint64
	Blkio_delay_total         uint64
	Swapin_count              uint64
	Swapin_delay_total        uint64
	Cpu_run_real_total        uint64
	Cpu_run_virtual_total     uint64
	Ac_comm                   [32]int8
	Ac_sched                  uint8
	Ac_pad                    [3]uint8
	_                         [4]byte
	Ac_uid                    uint32
	Ac_gid                    uint32
	Ac_pid                    uint32
	Ac_ppid                   uint32
	Ac_btime                  uint32
	Ac_etime                  uint64
	Ac_utime                  uint64
	Ac_stime                  uint64
	Ac_minflt                 uint64
	Ac_majflt                 uint64
	Coremem                   uint64
	Virtmem                   uint64
	Hiwater_rss               uint64
	Hiwater_vm                uint64
	Read_char                 uint64
	Write_char                uint64
	Read_syscalls             uint64
	Write_syscalls            uint64
	Read_bytes                uint64
	Write_bytes               uint64
	Cancelled_write_bytes     uint64
	Nvcsw                     uint64
	Nivcsw                    uint64
	Ac_utimescaled            uint64
	Ac_stimescaled            uint64
	Cpu_scaled_run_real_total uint64
	Freepages_count           uint64
	Freepages_delay_total     uint64
	Thrashing_count           uint64
	Thrashing_delay_total     uint64
	Ac_btime64                uint64
}

type cpuMask uint64

const (
	_NCPUBITS = 0x40
)

const (
	CBitFieldMaskBit0  = 0x8000000000000000
	CBitFieldMaskBit1  = 0x4000000000000000
	CBitFieldMaskBit2  = 0x2000000000000000
	CBitFieldMaskBit3  = 0x1000000000000000
	CBitFieldMaskBit4  = 0x800000000000000
	CBitFieldMaskBit5  = 0x400000000000000
	CBitFieldMaskBit6  = 0x200000000000000
	CBitFieldMaskBit7  = 0x100000000000000
	CBitFieldMaskBit8  = 0x80000000000000
	CBitFieldMaskBit9  = 0x40000000000000
	CBitFieldMaskBit10 = 0x20000000000000
	CBitFieldMaskBit11 = 0x10000000000000
	CBitFieldMaskBit12 = 0x8000000000000
	CBitFieldMaskBit13 = 0x4000000000000
	CBitFieldMaskBit14 = 0x2000000000000
	CBitFieldMaskBit15 = 0x1000000000000
	CBitFieldMaskBit16 = 0x800000000000
	CBitFieldMaskBit17 = 0x400000000000
	CBitFieldMaskBit18 = 0x200000000000
	CBitFieldMaskBit19 = 0x100000000000
	CBitFieldMaskBit20 = 0x80000000000
	CBitFieldMaskBit21 = 0x40000000000
	CBitFieldMaskBit22 = 0x20000000000
	CBitFieldMaskBit23 = 0x10000000000
	CBitFieldMaskBit24 = 0x8000000000
	CBitFieldMaskBit25 = 0x4000000000
	CBitFieldMaskBit26 = 0x2000000000
	CBitFieldMaskBit27 = 0x1000000000
	CBitFieldMaskBit28 = 0x800000000
	CBitFieldMaskBit29 = 0x400000000
	CBitFieldMaskBit30 = 0x200000000
	CBitFieldMaskBit31 = 0x100000000
	CBitFieldMaskBit32 = 0x80000000
	CBitFieldMaskBit33 = 0x40000000
	CBitFieldMaskBit34 = 0x20000000
	CBitFieldMaskBit35 = 0x10000000
	CBitFieldMaskBit36 = 0x8000000
	CBitFieldMaskBit37 = 0x4000000
	CBitFieldMaskBit38 = 0x2000000
	CBitFieldMaskBit39 = 0x1000000
	CBitFieldMaskBit40 = 0x800000
	CBitFieldMaskBit41 = 0x400000
	CBitFieldMaskBit42 = 0x200000
	CBitFieldMaskBit43 = 0x100000
	CBitFieldMaskBit44 = 0x80000
	CBitFieldMaskBit45 = 0x40000
	CBitFieldMaskBit46 = 0x20000
	CBitFieldMaskBit47 = 0x10000
	CBitFieldMaskBit48 = 0x8000
	CBitFieldMaskBit49 = 0x4000
	CBitFieldMaskBit50 = 0x2000
	CBitFieldMaskBit51 = 0x1000
	CBitFieldMaskBit52 = 0x800
	CBitFieldMaskBit53 = 0x400
	CBitFieldMaskBit54 = 0x200
	CBitFieldMaskBit55 = 0x100
	CBitFieldMaskBit56 = 0x80
	CBitFieldMaskBit57 = 0x40
	CBitFieldMaskBit58 = 0x20
	CBitFieldMaskBit59 = 0x10
	CBitFieldMaskBit60 = 0x8
	CBitFieldMaskBit61 = 0x4
	CBitFieldMaskBit62 = 0x2
	CBitFieldMaskBit63 = 0x1
)

type SockaddrStorage struct {
	Family uint16
	_      [118]int8
	_      uint64
}

type HDGeometry struct {
	Heads     uint8
	Sectors   uint8
	Cylinders uint16
	Start     uint64
}

type Statfs_t struct {
	Type    int64
	Bsize   int64
	Frsize  int64
	Blocks  uint64
	Bfree   uint64
	Files   uint64
	Ffree   uint64
	Bavail  uint64
	Fsid    Fsid
	Namelen int64
	Flags   int64
	Spare   [5]int64
}

type TpacketHdr struct {
	Status  uint64
	Len     uint32
	Snaplen uint32
	Mac     uint16
	Net     uint16
	Sec     uint32
	Usec    uint32
	_       [4]byte
}

type NdUseroptmsg struct {
	Family    uint8
	Pad1      uint8
	Opts_len  uint16
	Ifindex   int32
	Icmp_type uint8
	Icmp_code uint8
	Pad2      uint16
	Pad3      uint32
}

type NdMsg struct {
	Family  uint8
	Pad1    uint8
	Pad2    uint16
	Ifindex int32
	State   uint16
	Flags   uint8
	Type    uint8
}

const (
	SizeofTpacketHdr = 0x20
)

type RTCPLLInfo struct {
	Ctrl    int32
	Value   int32
	Max     int32
	Min     int32
	Posmult int32
	Negmult int32
	Clock   int64
}

<<<<<<< HEAD
type SockFprog struct {
	Len    uint16
	Filter *SockFilter
=======
type BlkpgPartition struct {
	Start   int64
	Length  int64
	Pno     int32
	Devname [64]uint8
	Volname [64]uint8
	_       [4]byte
>>>>>>> 56c592a5
}

const (
	BLKPG = 0x20001269
)

type XDPUmemReg struct {
	Addr     uint64
	Len      uint64
	Size     uint32
	Headroom uint32
	Flags    uint32
	_        [4]byte
}

type CryptoUserAlg struct {
	Name        [64]int8
	Driver_name [64]int8
	Module_name [64]int8
	Type        uint32
	Mask        uint32
	Refcnt      uint32
	Flags       uint32
}

<<<<<<< HEAD
type PtraceRegs struct {
	Regs     [32]uint64
	Lo       uint64
	Hi       uint64
	Epc      uint64
	Badvaddr uint64
	Status   uint64
	Cause    uint64
=======
type CryptoStatAEAD struct {
	Type         [64]int8
	Encrypt_cnt  uint64
	Encrypt_tlen uint64
	Decrypt_cnt  uint64
	Decrypt_tlen uint64
	Err_cnt      uint64
>>>>>>> 56c592a5
}

type CryptoStatAKCipher struct {
	Type         [64]int8
	Encrypt_cnt  uint64
	Encrypt_tlen uint64
	Decrypt_cnt  uint64
	Decrypt_tlen uint64
	Verify_cnt   uint64
	Sign_cnt     uint64
	Err_cnt      uint64
}

<<<<<<< HEAD
type Sysinfo_t struct {
	Uptime    int64
	Loads     [3]uint64
	Totalram  uint64
	Freeram   uint64
	Sharedram uint64
	Bufferram uint64
	Totalswap uint64
	Freeswap  uint64
	Procs     uint16
	Pad       uint16
	Totalhigh uint64
	Freehigh  uint64
	Unit      uint32
	_         [0]int8
	_         [4]byte
}

type Utsname struct {
	Sysname    [65]byte
	Nodename   [65]byte
	Release    [65]byte
	Version    [65]byte
	Machine    [65]byte
	Domainname [65]byte
}

type Ustat_t struct {
	Tfree  int32
	Tinode uint64
	Fname  [6]int8
	Fpack  [6]int8
	_      [4]byte
=======
type CryptoStatCipher struct {
	Type         [64]int8
	Encrypt_cnt  uint64
	Encrypt_tlen uint64
	Decrypt_cnt  uint64
	Decrypt_tlen uint64
	Err_cnt      uint64
}

type CryptoStatCompress struct {
	Type            [64]int8
	Compress_cnt    uint64
	Compress_tlen   uint64
	Decompress_cnt  uint64
	Decompress_tlen uint64
	Err_cnt         uint64
}

type CryptoStatHash struct {
	Type      [64]int8
	Hash_cnt  uint64
	Hash_tlen uint64
	Err_cnt   uint64
>>>>>>> 56c592a5
}

type CryptoStatKPP struct {
	Type                      [64]int8
	Setsecret_cnt             uint64
	Generate_public_key_cnt   uint64
	Compute_shared_secret_cnt uint64
	Err_cnt                   uint64
}

<<<<<<< HEAD
const (
	AT_EMPTY_PATH   = 0x1000
	AT_FDCWD        = -0x64
	AT_NO_AUTOMOUNT = 0x800
	AT_REMOVEDIR    = 0x200

	AT_STATX_SYNC_AS_STAT = 0x0
	AT_STATX_FORCE_SYNC   = 0x2000
	AT_STATX_DONT_SYNC    = 0x4000

	AT_SYMLINK_FOLLOW   = 0x400
	AT_SYMLINK_NOFOLLOW = 0x100

	AT_EACCESS = 0x200
)
=======
type CryptoStatRNG struct {
	Type          [64]int8
	Generate_cnt  uint64
	Generate_tlen uint64
	Seed_cnt      uint64
	Err_cnt       uint64
}
>>>>>>> 56c592a5

type CryptoStatLarval struct {
	Type [64]int8
}

type CryptoReportLarval struct {
	Type [64]int8
}

<<<<<<< HEAD
type Sigset_t struct {
	Val [16]uint64
}

const _C__NSIG = 0x80

type SignalfdSiginfo struct {
	Signo     uint32
	Errno     int32
	Code      int32
	Pid       uint32
	Uid       uint32
	Fd        int32
	Tid       uint32
	Band      uint32
	Overrun   uint32
	Trapno    uint32
	Status    int32
	Int       int32
	Ptr       uint64
	Utime     uint64
	Stime     uint64
	Addr      uint64
	Addr_lsb  uint16
	_         uint16
	Syscall   int32
	Call_addr uint64
	Arch      uint32
	_         [28]uint8
}

const PERF_IOC_FLAG_GROUP = 0x1

type Termios struct {
	Iflag  uint32
	Oflag  uint32
	Cflag  uint32
	Lflag  uint32
	Line   uint8
	Cc     [23]uint8
	Ispeed uint32
	Ospeed uint32
}

type Winsize struct {
	Row    uint16
	Col    uint16
	Xpixel uint16
	Ypixel uint16
}

type Taskstats struct {
	Version                   uint16
	Ac_exitcode               uint32
	Ac_flag                   uint8
	Ac_nice                   uint8
	Cpu_count                 uint64
	Cpu_delay_total           uint64
	Blkio_count               uint64
	Blkio_delay_total         uint64
	Swapin_count              uint64
	Swapin_delay_total        uint64
	Cpu_run_real_total        uint64
	Cpu_run_virtual_total     uint64
	Ac_comm                   [32]int8
	Ac_sched                  uint8
	Ac_pad                    [3]uint8
	_                         [4]byte
	Ac_uid                    uint32
	Ac_gid                    uint32
	Ac_pid                    uint32
	Ac_ppid                   uint32
	Ac_btime                  uint32
	Ac_etime                  uint64
	Ac_utime                  uint64
	Ac_stime                  uint64
	Ac_minflt                 uint64
	Ac_majflt                 uint64
	Coremem                   uint64
	Virtmem                   uint64
	Hiwater_rss               uint64
	Hiwater_vm                uint64
	Read_char                 uint64
	Write_char                uint64
	Read_syscalls             uint64
	Write_syscalls            uint64
	Read_bytes                uint64
	Write_bytes               uint64
	Cancelled_write_bytes     uint64
	Nvcsw                     uint64
	Nivcsw                    uint64
	Ac_utimescaled            uint64
	Ac_stimescaled            uint64
	Cpu_scaled_run_real_total uint64
	Freepages_count           uint64
	Freepages_delay_total     uint64
	Thrashing_count           uint64
	Thrashing_delay_total     uint64
}

const (
	TASKSTATS_CMD_UNSPEC                  = 0x0
	TASKSTATS_CMD_GET                     = 0x1
	TASKSTATS_CMD_NEW                     = 0x2
	TASKSTATS_TYPE_UNSPEC                 = 0x0
	TASKSTATS_TYPE_PID                    = 0x1
	TASKSTATS_TYPE_TGID                   = 0x2
	TASKSTATS_TYPE_STATS                  = 0x3
	TASKSTATS_TYPE_AGGR_PID               = 0x4
	TASKSTATS_TYPE_AGGR_TGID              = 0x5
	TASKSTATS_TYPE_NULL                   = 0x6
	TASKSTATS_CMD_ATTR_UNSPEC             = 0x0
	TASKSTATS_CMD_ATTR_PID                = 0x1
	TASKSTATS_CMD_ATTR_TGID               = 0x2
	TASKSTATS_CMD_ATTR_REGISTER_CPUMASK   = 0x3
	TASKSTATS_CMD_ATTR_DEREGISTER_CPUMASK = 0x4
)

type CGroupStats struct {
	Sleeping        uint64
	Running         uint64
	Stopped         uint64
	Uninterruptible uint64
	Io_wait         uint64
}

const (
	CGROUPSTATS_CMD_UNSPEC        = 0x3
	CGROUPSTATS_CMD_GET           = 0x4
	CGROUPSTATS_CMD_NEW           = 0x5
	CGROUPSTATS_TYPE_UNSPEC       = 0x0
	CGROUPSTATS_TYPE_CGROUP_STATS = 0x1
	CGROUPSTATS_CMD_ATTR_UNSPEC   = 0x0
	CGROUPSTATS_CMD_ATTR_FD       = 0x1
)

type Genlmsghdr struct {
	Cmd      uint8
	Version  uint8
	Reserved uint16
}

const (
	CTRL_CMD_UNSPEC            = 0x0
	CTRL_CMD_NEWFAMILY         = 0x1
	CTRL_CMD_DELFAMILY         = 0x2
	CTRL_CMD_GETFAMILY         = 0x3
	CTRL_CMD_NEWOPS            = 0x4
	CTRL_CMD_DELOPS            = 0x5
	CTRL_CMD_GETOPS            = 0x6
	CTRL_CMD_NEWMCAST_GRP      = 0x7
	CTRL_CMD_DELMCAST_GRP      = 0x8
	CTRL_CMD_GETMCAST_GRP      = 0x9
	CTRL_ATTR_UNSPEC           = 0x0
	CTRL_ATTR_FAMILY_ID        = 0x1
	CTRL_ATTR_FAMILY_NAME      = 0x2
	CTRL_ATTR_VERSION          = 0x3
	CTRL_ATTR_HDRSIZE          = 0x4
	CTRL_ATTR_MAXATTR          = 0x5
	CTRL_ATTR_OPS              = 0x6
	CTRL_ATTR_MCAST_GROUPS     = 0x7
	CTRL_ATTR_OP_UNSPEC        = 0x0
	CTRL_ATTR_OP_ID            = 0x1
	CTRL_ATTR_OP_FLAGS         = 0x2
	CTRL_ATTR_MCAST_GRP_UNSPEC = 0x0
	CTRL_ATTR_MCAST_GRP_NAME   = 0x1
	CTRL_ATTR_MCAST_GRP_ID     = 0x2
)

type cpuMask uint64

const (
	_CPU_SETSIZE = 0x400
	_NCPUBITS    = 0x40
)

const (
	BDADDR_BREDR     = 0x0
	BDADDR_LE_PUBLIC = 0x1
	BDADDR_LE_RANDOM = 0x2
)

type PerfEventAttr struct {
	Type               uint32
	Size               uint32
	Config             uint64
	Sample             uint64
	Sample_type        uint64
	Read_format        uint64
	Bits               uint64
	Wakeup             uint32
	Bp_type            uint32
	Ext1               uint64
	Ext2               uint64
	Branch_sample_type uint64
	Sample_regs_user   uint64
	Sample_stack_user  uint32
	Clockid            int32
	Sample_regs_intr   uint64
	Aux_watermark      uint32
	Sample_max_stack   uint16
	_                  uint16
}

type PerfEventMmapPage struct {
	Version        uint32
	Compat_version uint32
	Lock           uint32
	Index          uint32
	Offset         int64
	Time_enabled   uint64
	Time_running   uint64
	Capabilities   uint64
	Pmc_width      uint16
	Time_shift     uint16
	Time_mult      uint32
	Time_offset    uint64
	Time_zero      uint64
	Size           uint32
	_              [948]uint8
	Data_head      uint64
	Data_tail      uint64
	Data_offset    uint64
	Data_size      uint64
	Aux_head       uint64
	Aux_tail       uint64
	Aux_offset     uint64
	Aux_size       uint64
}

const (
	PerfBitDisabled               uint64 = CBitFieldMaskBit0
	PerfBitInherit                       = CBitFieldMaskBit1
	PerfBitPinned                        = CBitFieldMaskBit2
	PerfBitExclusive                     = CBitFieldMaskBit3
	PerfBitExcludeUser                   = CBitFieldMaskBit4
	PerfBitExcludeKernel                 = CBitFieldMaskBit5
	PerfBitExcludeHv                     = CBitFieldMaskBit6
	PerfBitExcludeIdle                   = CBitFieldMaskBit7
	PerfBitMmap                          = CBitFieldMaskBit8
	PerfBitComm                          = CBitFieldMaskBit9
	PerfBitFreq                          = CBitFieldMaskBit10
	PerfBitInheritStat                   = CBitFieldMaskBit11
	PerfBitEnableOnExec                  = CBitFieldMaskBit12
	PerfBitTask                          = CBitFieldMaskBit13
	PerfBitWatermark                     = CBitFieldMaskBit14
	PerfBitPreciseIPBit1                 = CBitFieldMaskBit15
	PerfBitPreciseIPBit2                 = CBitFieldMaskBit16
	PerfBitMmapData                      = CBitFieldMaskBit17
	PerfBitSampleIDAll                   = CBitFieldMaskBit18
	PerfBitExcludeHost                   = CBitFieldMaskBit19
	PerfBitExcludeGuest                  = CBitFieldMaskBit20
	PerfBitExcludeCallchainKernel        = CBitFieldMaskBit21
	PerfBitExcludeCallchainUser          = CBitFieldMaskBit22
	PerfBitMmap2                         = CBitFieldMaskBit23
	PerfBitCommExec                      = CBitFieldMaskBit24
	PerfBitUseClockID                    = CBitFieldMaskBit25
	PerfBitContextSwitch                 = CBitFieldMaskBit26
)

const (
	PERF_TYPE_HARDWARE   = 0x0
	PERF_TYPE_SOFTWARE   = 0x1
	PERF_TYPE_TRACEPOINT = 0x2
	PERF_TYPE_HW_CACHE   = 0x3
	PERF_TYPE_RAW        = 0x4
	PERF_TYPE_BREAKPOINT = 0x5

	PERF_COUNT_HW_CPU_CYCLES              = 0x0
	PERF_COUNT_HW_INSTRUCTIONS            = 0x1
	PERF_COUNT_HW_CACHE_REFERENCES        = 0x2
	PERF_COUNT_HW_CACHE_MISSES            = 0x3
	PERF_COUNT_HW_BRANCH_INSTRUCTIONS     = 0x4
	PERF_COUNT_HW_BRANCH_MISSES           = 0x5
	PERF_COUNT_HW_BUS_CYCLES              = 0x6
	PERF_COUNT_HW_STALLED_CYCLES_FRONTEND = 0x7
	PERF_COUNT_HW_STALLED_CYCLES_BACKEND  = 0x8
	PERF_COUNT_HW_REF_CPU_CYCLES          = 0x9

	PERF_COUNT_HW_CACHE_L1D  = 0x0
	PERF_COUNT_HW_CACHE_L1I  = 0x1
	PERF_COUNT_HW_CACHE_LL   = 0x2
	PERF_COUNT_HW_CACHE_DTLB = 0x3
	PERF_COUNT_HW_CACHE_ITLB = 0x4
	PERF_COUNT_HW_CACHE_BPU  = 0x5
	PERF_COUNT_HW_CACHE_NODE = 0x6

	PERF_COUNT_HW_CACHE_OP_READ     = 0x0
	PERF_COUNT_HW_CACHE_OP_WRITE    = 0x1
	PERF_COUNT_HW_CACHE_OP_PREFETCH = 0x2

	PERF_COUNT_HW_CACHE_RESULT_ACCESS = 0x0
	PERF_COUNT_HW_CACHE_RESULT_MISS   = 0x1

	PERF_COUNT_SW_CPU_CLOCK        = 0x0
	PERF_COUNT_SW_TASK_CLOCK       = 0x1
	PERF_COUNT_SW_PAGE_FAULTS      = 0x2
	PERF_COUNT_SW_CONTEXT_SWITCHES = 0x3
	PERF_COUNT_SW_CPU_MIGRATIONS   = 0x4
	PERF_COUNT_SW_PAGE_FAULTS_MIN  = 0x5
	PERF_COUNT_SW_PAGE_FAULTS_MAJ  = 0x6
	PERF_COUNT_SW_ALIGNMENT_FAULTS = 0x7
	PERF_COUNT_SW_EMULATION_FAULTS = 0x8
	PERF_COUNT_SW_DUMMY            = 0x9
	PERF_COUNT_SW_BPF_OUTPUT       = 0xa

	PERF_SAMPLE_IP           = 0x1
	PERF_SAMPLE_TID          = 0x2
	PERF_SAMPLE_TIME         = 0x4
	PERF_SAMPLE_ADDR         = 0x8
	PERF_SAMPLE_READ         = 0x10
	PERF_SAMPLE_CALLCHAIN    = 0x20
	PERF_SAMPLE_ID           = 0x40
	PERF_SAMPLE_CPU          = 0x80
	PERF_SAMPLE_PERIOD       = 0x100
	PERF_SAMPLE_STREAM_ID    = 0x200
	PERF_SAMPLE_RAW          = 0x400
	PERF_SAMPLE_BRANCH_STACK = 0x800

	PERF_SAMPLE_BRANCH_USER       = 0x1
	PERF_SAMPLE_BRANCH_KERNEL     = 0x2
	PERF_SAMPLE_BRANCH_HV         = 0x4
	PERF_SAMPLE_BRANCH_ANY        = 0x8
	PERF_SAMPLE_BRANCH_ANY_CALL   = 0x10
	PERF_SAMPLE_BRANCH_ANY_RETURN = 0x20
	PERF_SAMPLE_BRANCH_IND_CALL   = 0x40
	PERF_SAMPLE_BRANCH_ABORT_TX   = 0x80
	PERF_SAMPLE_BRANCH_IN_TX      = 0x100
	PERF_SAMPLE_BRANCH_NO_TX      = 0x200
	PERF_SAMPLE_BRANCH_COND       = 0x400
	PERF_SAMPLE_BRANCH_CALL_STACK = 0x800
	PERF_SAMPLE_BRANCH_IND_JUMP   = 0x1000
	PERF_SAMPLE_BRANCH_CALL       = 0x2000
	PERF_SAMPLE_BRANCH_NO_FLAGS   = 0x4000
	PERF_SAMPLE_BRANCH_NO_CYCLES  = 0x8000
	PERF_SAMPLE_BRANCH_TYPE_SAVE  = 0x10000

	PERF_FORMAT_TOTAL_TIME_ENABLED = 0x1
	PERF_FORMAT_TOTAL_TIME_RUNNING = 0x2
	PERF_FORMAT_ID                 = 0x4
	PERF_FORMAT_GROUP              = 0x8

	PERF_RECORD_MMAP            = 0x1
	PERF_RECORD_LOST            = 0x2
	PERF_RECORD_COMM            = 0x3
	PERF_RECORD_EXIT            = 0x4
	PERF_RECORD_THROTTLE        = 0x5
	PERF_RECORD_UNTHROTTLE      = 0x6
	PERF_RECORD_FORK            = 0x7
	PERF_RECORD_READ            = 0x8
	PERF_RECORD_SAMPLE          = 0x9
	PERF_RECORD_MMAP2           = 0xa
	PERF_RECORD_AUX             = 0xb
	PERF_RECORD_ITRACE_START    = 0xc
	PERF_RECORD_LOST_SAMPLES    = 0xd
	PERF_RECORD_SWITCH          = 0xe
	PERF_RECORD_SWITCH_CPU_WIDE = 0xf
	PERF_RECORD_NAMESPACES      = 0x10

	PERF_CONTEXT_HV     = -0x20
	PERF_CONTEXT_KERNEL = -0x80
	PERF_CONTEXT_USER   = -0x200

	PERF_CONTEXT_GUEST        = -0x800
	PERF_CONTEXT_GUEST_KERNEL = -0x880
	PERF_CONTEXT_GUEST_USER   = -0xa00

	PERF_FLAG_FD_NO_GROUP = 0x1
	PERF_FLAG_FD_OUTPUT   = 0x2
	PERF_FLAG_PID_CGROUP  = 0x4
	PERF_FLAG_FD_CLOEXEC  = 0x8
)

const (
	CBitFieldMaskBit0  = 0x8000000000000000
	CBitFieldMaskBit1  = 0x4000000000000000
	CBitFieldMaskBit2  = 0x2000000000000000
	CBitFieldMaskBit3  = 0x1000000000000000
	CBitFieldMaskBit4  = 0x800000000000000
	CBitFieldMaskBit5  = 0x400000000000000
	CBitFieldMaskBit6  = 0x200000000000000
	CBitFieldMaskBit7  = 0x100000000000000
	CBitFieldMaskBit8  = 0x80000000000000
	CBitFieldMaskBit9  = 0x40000000000000
	CBitFieldMaskBit10 = 0x20000000000000
	CBitFieldMaskBit11 = 0x10000000000000
	CBitFieldMaskBit12 = 0x8000000000000
	CBitFieldMaskBit13 = 0x4000000000000
	CBitFieldMaskBit14 = 0x2000000000000
	CBitFieldMaskBit15 = 0x1000000000000
	CBitFieldMaskBit16 = 0x800000000000
	CBitFieldMaskBit17 = 0x400000000000
	CBitFieldMaskBit18 = 0x200000000000
	CBitFieldMaskBit19 = 0x100000000000
	CBitFieldMaskBit20 = 0x80000000000
	CBitFieldMaskBit21 = 0x40000000000
	CBitFieldMaskBit22 = 0x20000000000
	CBitFieldMaskBit23 = 0x10000000000
	CBitFieldMaskBit24 = 0x8000000000
	CBitFieldMaskBit25 = 0x4000000000
	CBitFieldMaskBit26 = 0x2000000000
	CBitFieldMaskBit27 = 0x1000000000
	CBitFieldMaskBit28 = 0x800000000
	CBitFieldMaskBit29 = 0x400000000
	CBitFieldMaskBit30 = 0x200000000
	CBitFieldMaskBit31 = 0x100000000
	CBitFieldMaskBit32 = 0x80000000
	CBitFieldMaskBit33 = 0x40000000
	CBitFieldMaskBit34 = 0x20000000
	CBitFieldMaskBit35 = 0x10000000
	CBitFieldMaskBit36 = 0x8000000
	CBitFieldMaskBit37 = 0x4000000
	CBitFieldMaskBit38 = 0x2000000
	CBitFieldMaskBit39 = 0x1000000
	CBitFieldMaskBit40 = 0x800000
	CBitFieldMaskBit41 = 0x400000
	CBitFieldMaskBit42 = 0x200000
	CBitFieldMaskBit43 = 0x100000
	CBitFieldMaskBit44 = 0x80000
	CBitFieldMaskBit45 = 0x40000
	CBitFieldMaskBit46 = 0x20000
	CBitFieldMaskBit47 = 0x10000
	CBitFieldMaskBit48 = 0x8000
	CBitFieldMaskBit49 = 0x4000
	CBitFieldMaskBit50 = 0x2000
	CBitFieldMaskBit51 = 0x1000
	CBitFieldMaskBit52 = 0x800
	CBitFieldMaskBit53 = 0x400
	CBitFieldMaskBit54 = 0x200
	CBitFieldMaskBit55 = 0x100
	CBitFieldMaskBit56 = 0x80
	CBitFieldMaskBit57 = 0x40
	CBitFieldMaskBit58 = 0x20
	CBitFieldMaskBit59 = 0x10
	CBitFieldMaskBit60 = 0x8
	CBitFieldMaskBit61 = 0x4
	CBitFieldMaskBit62 = 0x2
	CBitFieldMaskBit63 = 0x1
)

type SockaddrStorage struct {
	Family uint16
	_      [118]int8
	_      uint64
}

type TCPMD5Sig struct {
	Addr      SockaddrStorage
	Flags     uint8
	Prefixlen uint8
	Keylen    uint16
	_         uint32
	Key       [80]uint8
}

type HDDriveCmdHdr struct {
	Command uint8
	Number  uint8
	Feature uint8
	Count   uint8
}

type HDGeometry struct {
	Heads     uint8
	Sectors   uint8
	Cylinders uint16
	Start     uint64
}

type HDDriveID struct {
	Config         uint16
	Cyls           uint16
	Reserved2      uint16
	Heads          uint16
	Track_bytes    uint16
	Sector_bytes   uint16
	Sectors        uint16
	Vendor0        uint16
	Vendor1        uint16
	Vendor2        uint16
	Serial_no      [20]uint8
	Buf_type       uint16
	Buf_size       uint16
	Ecc_bytes      uint16
	Fw_rev         [8]uint8
	Model          [40]uint8
	Max_multsect   uint8
	Vendor3        uint8
	Dword_io       uint16
	Vendor4        uint8
	Capability     uint8
	Reserved50     uint16
	Vendor5        uint8
	TPIO           uint8
	Vendor6        uint8
	TDMA           uint8
	Field_valid    uint16
	Cur_cyls       uint16
	Cur_heads      uint16
	Cur_sectors    uint16
	Cur_capacity0  uint16
	Cur_capacity1  uint16
	Multsect       uint8
	Multsect_valid uint8
	Lba_capacity   uint32
	Dma_1word      uint16
	Dma_mword      uint16
	Eide_pio_modes uint16
	Eide_dma_min   uint16
	Eide_dma_time  uint16
	Eide_pio       uint16
	Eide_pio_iordy uint16
	Words69_70     [2]uint16
	Words71_74     [4]uint16
	Queue_depth    uint16
	Words76_79     [4]uint16
	Major_rev_num  uint16
	Minor_rev_num  uint16
	Command_set_1  uint16
	Command_set_2  uint16
	Cfsse          uint16
	Cfs_enable_1   uint16
	Cfs_enable_2   uint16
	Csf_default    uint16
	Dma_ultra      uint16
	Trseuc         uint16
	TrsEuc         uint16
	CurAPMvalues   uint16
	Mprc           uint16
	Hw_config      uint16
	Acoustic       uint16
	Msrqs          uint16
	Sxfert         uint16
	Sal            uint16
	Spg            uint32
	Lba_capacity_2 uint64
	Words104_125   [22]uint16
	Last_lun       uint16
	Word127        uint16
	Dlf            uint16
	Csfo           uint16
	Words130_155   [26]uint16
	Word156        uint16
	Words157_159   [3]uint16
	Cfa_power      uint16
	Words161_175   [15]uint16
	Words176_205   [30]uint16
	Words206_254   [49]uint16
	Integrity_word uint16
}

type Statfs_t struct {
	Type    int64
	Bsize   int64
	Frsize  int64
	Blocks  uint64
	Bfree   uint64
	Files   uint64
	Ffree   uint64
	Bavail  uint64
	Fsid    Fsid
	Namelen int64
	Flags   int64
	Spare   [5]int64
}

const (
	ST_MANDLOCK    = 0x40
	ST_NOATIME     = 0x400
	ST_NODEV       = 0x4
	ST_NODIRATIME  = 0x800
	ST_NOEXEC      = 0x8
	ST_NOSUID      = 0x2
	ST_RDONLY      = 0x1
	ST_RELATIME    = 0x1000
	ST_SYNCHRONOUS = 0x10
)

type TpacketHdr struct {
	Status  uint64
	Len     uint32
	Snaplen uint32
	Mac     uint16
	Net     uint16
	Sec     uint32
	Usec    uint32
	_       [4]byte
}

type Tpacket2Hdr struct {
	Status    uint32
	Len       uint32
	Snaplen   uint32
	Mac       uint16
	Net       uint16
	Sec       uint32
	Nsec      uint32
	Vlan_tci  uint16
	Vlan_tpid uint16
	_         [4]uint8
}

type Tpacket3Hdr struct {
	Next_offset uint32
	Sec         uint32
	Nsec        uint32
	Snaplen     uint32
	Len         uint32
	Status      uint32
	Mac         uint16
	Net         uint16
	Hv1         TpacketHdrVariant1
	_           [8]uint8
}

type TpacketHdrVariant1 struct {
	Rxhash    uint32
	Vlan_tci  uint32
	Vlan_tpid uint16
	_         uint16
}

type TpacketBlockDesc struct {
	Version uint32
	To_priv uint32
	Hdr     [40]byte
}

type TpacketBDTS struct {
	Sec  uint32
	Usec uint32
}

type TpacketHdrV1 struct {
	Block_status        uint32
	Num_pkts            uint32
	Offset_to_first_pkt uint32
	Blk_len             uint32
	Seq_num             uint64
	Ts_first_pkt        TpacketBDTS
	Ts_last_pkt         TpacketBDTS
}

type TpacketReq struct {
	Block_size uint32
	Block_nr   uint32
	Frame_size uint32
	Frame_nr   uint32
}

type TpacketReq3 struct {
	Block_size       uint32
	Block_nr         uint32
	Frame_size       uint32
	Frame_nr         uint32
	Retire_blk_tov   uint32
	Sizeof_priv      uint32
	Feature_req_word uint32
}

type TpacketStats struct {
	Packets uint32
	Drops   uint32
}

type TpacketStatsV3 struct {
	Packets      uint32
	Drops        uint32
	Freeze_q_cnt uint32
}

type TpacketAuxdata struct {
	Status    uint32
	Len       uint32
	Snaplen   uint32
	Mac       uint16
	Net       uint16
	Vlan_tci  uint16
	Vlan_tpid uint16
}

const (
	TPACKET_V1 = 0x0
	TPACKET_V2 = 0x1
	TPACKET_V3 = 0x2
)

const (
	SizeofTpacketHdr  = 0x20
	SizeofTpacket2Hdr = 0x20
	SizeofTpacket3Hdr = 0x30

	SizeofTpacketStats   = 0x8
	SizeofTpacketStatsV3 = 0xc
)

const (
	NF_INET_PRE_ROUTING  = 0x0
	NF_INET_LOCAL_IN     = 0x1
	NF_INET_FORWARD      = 0x2
	NF_INET_LOCAL_OUT    = 0x3
	NF_INET_POST_ROUTING = 0x4
	NF_INET_NUMHOOKS     = 0x5
)

const (
	NF_NETDEV_INGRESS  = 0x0
	NF_NETDEV_NUMHOOKS = 0x1
)

const (
	NFPROTO_UNSPEC   = 0x0
	NFPROTO_INET     = 0x1
	NFPROTO_IPV4     = 0x2
	NFPROTO_ARP      = 0x3
	NFPROTO_NETDEV   = 0x5
	NFPROTO_BRIDGE   = 0x7
	NFPROTO_IPV6     = 0xa
	NFPROTO_DECNET   = 0xc
	NFPROTO_NUMPROTO = 0xd
)

type Nfgenmsg struct {
	Nfgen_family uint8
	Version      uint8
	Res_id       uint16
}

const (
	NFNL_BATCH_UNSPEC = 0x0
	NFNL_BATCH_GENID  = 0x1
)

const (
	NFT_REG_VERDICT                   = 0x0
	NFT_REG_1                         = 0x1
	NFT_REG_2                         = 0x2
	NFT_REG_3                         = 0x3
	NFT_REG_4                         = 0x4
	NFT_REG32_00                      = 0x8
	NFT_REG32_01                      = 0x9
	NFT_REG32_02                      = 0xa
	NFT_REG32_03                      = 0xb
	NFT_REG32_04                      = 0xc
	NFT_REG32_05                      = 0xd
	NFT_REG32_06                      = 0xe
	NFT_REG32_07                      = 0xf
	NFT_REG32_08                      = 0x10
	NFT_REG32_09                      = 0x11
	NFT_REG32_10                      = 0x12
	NFT_REG32_11                      = 0x13
	NFT_REG32_12                      = 0x14
	NFT_REG32_13                      = 0x15
	NFT_REG32_14                      = 0x16
	NFT_REG32_15                      = 0x17
	NFT_CONTINUE                      = -0x1
	NFT_BREAK                         = -0x2
	NFT_JUMP                          = -0x3
	NFT_GOTO                          = -0x4
	NFT_RETURN                        = -0x5
	NFT_MSG_NEWTABLE                  = 0x0
	NFT_MSG_GETTABLE                  = 0x1
	NFT_MSG_DELTABLE                  = 0x2
	NFT_MSG_NEWCHAIN                  = 0x3
	NFT_MSG_GETCHAIN                  = 0x4
	NFT_MSG_DELCHAIN                  = 0x5
	NFT_MSG_NEWRULE                   = 0x6
	NFT_MSG_GETRULE                   = 0x7
	NFT_MSG_DELRULE                   = 0x8
	NFT_MSG_NEWSET                    = 0x9
	NFT_MSG_GETSET                    = 0xa
	NFT_MSG_DELSET                    = 0xb
	NFT_MSG_NEWSETELEM                = 0xc
	NFT_MSG_GETSETELEM                = 0xd
	NFT_MSG_DELSETELEM                = 0xe
	NFT_MSG_NEWGEN                    = 0xf
	NFT_MSG_GETGEN                    = 0x10
	NFT_MSG_TRACE                     = 0x11
	NFT_MSG_NEWOBJ                    = 0x12
	NFT_MSG_GETOBJ                    = 0x13
	NFT_MSG_DELOBJ                    = 0x14
	NFT_MSG_GETOBJ_RESET              = 0x15
	NFT_MSG_MAX                       = 0x19
	NFTA_LIST_UNPEC                   = 0x0
	NFTA_LIST_ELEM                    = 0x1
	NFTA_HOOK_UNSPEC                  = 0x0
	NFTA_HOOK_HOOKNUM                 = 0x1
	NFTA_HOOK_PRIORITY                = 0x2
	NFTA_HOOK_DEV                     = 0x3
	NFT_TABLE_F_DORMANT               = 0x1
	NFTA_TABLE_UNSPEC                 = 0x0
	NFTA_TABLE_NAME                   = 0x1
	NFTA_TABLE_FLAGS                  = 0x2
	NFTA_TABLE_USE                    = 0x3
	NFTA_CHAIN_UNSPEC                 = 0x0
	NFTA_CHAIN_TABLE                  = 0x1
	NFTA_CHAIN_HANDLE                 = 0x2
	NFTA_CHAIN_NAME                   = 0x3
	NFTA_CHAIN_HOOK                   = 0x4
	NFTA_CHAIN_POLICY                 = 0x5
	NFTA_CHAIN_USE                    = 0x6
	NFTA_CHAIN_TYPE                   = 0x7
	NFTA_CHAIN_COUNTERS               = 0x8
	NFTA_CHAIN_PAD                    = 0x9
	NFTA_RULE_UNSPEC                  = 0x0
	NFTA_RULE_TABLE                   = 0x1
	NFTA_RULE_CHAIN                   = 0x2
	NFTA_RULE_HANDLE                  = 0x3
	NFTA_RULE_EXPRESSIONS             = 0x4
	NFTA_RULE_COMPAT                  = 0x5
	NFTA_RULE_POSITION                = 0x6
	NFTA_RULE_USERDATA                = 0x7
	NFTA_RULE_PAD                     = 0x8
	NFTA_RULE_ID                      = 0x9
	NFT_RULE_COMPAT_F_INV             = 0x2
	NFT_RULE_COMPAT_F_MASK            = 0x2
	NFTA_RULE_COMPAT_UNSPEC           = 0x0
	NFTA_RULE_COMPAT_PROTO            = 0x1
	NFTA_RULE_COMPAT_FLAGS            = 0x2
	NFT_SET_ANONYMOUS                 = 0x1
	NFT_SET_CONSTANT                  = 0x2
	NFT_SET_INTERVAL                  = 0x4
	NFT_SET_MAP                       = 0x8
	NFT_SET_TIMEOUT                   = 0x10
	NFT_SET_EVAL                      = 0x20
	NFT_SET_OBJECT                    = 0x40
	NFT_SET_POL_PERFORMANCE           = 0x0
	NFT_SET_POL_MEMORY                = 0x1
	NFTA_SET_DESC_UNSPEC              = 0x0
	NFTA_SET_DESC_SIZE                = 0x1
	NFTA_SET_UNSPEC                   = 0x0
	NFTA_SET_TABLE                    = 0x1
	NFTA_SET_NAME                     = 0x2
	NFTA_SET_FLAGS                    = 0x3
	NFTA_SET_KEY_TYPE                 = 0x4
	NFTA_SET_KEY_LEN                  = 0x5
	NFTA_SET_DATA_TYPE                = 0x6
	NFTA_SET_DATA_LEN                 = 0x7
	NFTA_SET_POLICY                   = 0x8
	NFTA_SET_DESC                     = 0x9
	NFTA_SET_ID                       = 0xa
	NFTA_SET_TIMEOUT                  = 0xb
	NFTA_SET_GC_INTERVAL              = 0xc
	NFTA_SET_USERDATA                 = 0xd
	NFTA_SET_PAD                      = 0xe
	NFTA_SET_OBJ_TYPE                 = 0xf
	NFT_SET_ELEM_INTERVAL_END         = 0x1
	NFTA_SET_ELEM_UNSPEC              = 0x0
	NFTA_SET_ELEM_KEY                 = 0x1
	NFTA_SET_ELEM_DATA                = 0x2
	NFTA_SET_ELEM_FLAGS               = 0x3
	NFTA_SET_ELEM_TIMEOUT             = 0x4
	NFTA_SET_ELEM_EXPIRATION          = 0x5
	NFTA_SET_ELEM_USERDATA            = 0x6
	NFTA_SET_ELEM_EXPR                = 0x7
	NFTA_SET_ELEM_PAD                 = 0x8
	NFTA_SET_ELEM_OBJREF              = 0x9
	NFTA_SET_ELEM_LIST_UNSPEC         = 0x0
	NFTA_SET_ELEM_LIST_TABLE          = 0x1
	NFTA_SET_ELEM_LIST_SET            = 0x2
	NFTA_SET_ELEM_LIST_ELEMENTS       = 0x3
	NFTA_SET_ELEM_LIST_SET_ID         = 0x4
	NFT_DATA_VALUE                    = 0x0
	NFT_DATA_VERDICT                  = 0xffffff00
	NFTA_DATA_UNSPEC                  = 0x0
	NFTA_DATA_VALUE                   = 0x1
	NFTA_DATA_VERDICT                 = 0x2
	NFTA_VERDICT_UNSPEC               = 0x0
	NFTA_VERDICT_CODE                 = 0x1
	NFTA_VERDICT_CHAIN                = 0x2
	NFTA_EXPR_UNSPEC                  = 0x0
	NFTA_EXPR_NAME                    = 0x1
	NFTA_EXPR_DATA                    = 0x2
	NFTA_IMMEDIATE_UNSPEC             = 0x0
	NFTA_IMMEDIATE_DREG               = 0x1
	NFTA_IMMEDIATE_DATA               = 0x2
	NFTA_BITWISE_UNSPEC               = 0x0
	NFTA_BITWISE_SREG                 = 0x1
	NFTA_BITWISE_DREG                 = 0x2
	NFTA_BITWISE_LEN                  = 0x3
	NFTA_BITWISE_MASK                 = 0x4
	NFTA_BITWISE_XOR                  = 0x5
	NFT_BYTEORDER_NTOH                = 0x0
	NFT_BYTEORDER_HTON                = 0x1
	NFTA_BYTEORDER_UNSPEC             = 0x0
	NFTA_BYTEORDER_SREG               = 0x1
	NFTA_BYTEORDER_DREG               = 0x2
	NFTA_BYTEORDER_OP                 = 0x3
	NFTA_BYTEORDER_LEN                = 0x4
	NFTA_BYTEORDER_SIZE               = 0x5
	NFT_CMP_EQ                        = 0x0
	NFT_CMP_NEQ                       = 0x1
	NFT_CMP_LT                        = 0x2
	NFT_CMP_LTE                       = 0x3
	NFT_CMP_GT                        = 0x4
	NFT_CMP_GTE                       = 0x5
	NFTA_CMP_UNSPEC                   = 0x0
	NFTA_CMP_SREG                     = 0x1
	NFTA_CMP_OP                       = 0x2
	NFTA_CMP_DATA                     = 0x3
	NFT_RANGE_EQ                      = 0x0
	NFT_RANGE_NEQ                     = 0x1
	NFTA_RANGE_UNSPEC                 = 0x0
	NFTA_RANGE_SREG                   = 0x1
	NFTA_RANGE_OP                     = 0x2
	NFTA_RANGE_FROM_DATA              = 0x3
	NFTA_RANGE_TO_DATA                = 0x4
	NFT_LOOKUP_F_INV                  = 0x1
	NFTA_LOOKUP_UNSPEC                = 0x0
	NFTA_LOOKUP_SET                   = 0x1
	NFTA_LOOKUP_SREG                  = 0x2
	NFTA_LOOKUP_DREG                  = 0x3
	NFTA_LOOKUP_SET_ID                = 0x4
	NFTA_LOOKUP_FLAGS                 = 0x5
	NFT_DYNSET_OP_ADD                 = 0x0
	NFT_DYNSET_OP_UPDATE              = 0x1
	NFT_DYNSET_F_INV                  = 0x1
	NFTA_DYNSET_UNSPEC                = 0x0
	NFTA_DYNSET_SET_NAME              = 0x1
	NFTA_DYNSET_SET_ID                = 0x2
	NFTA_DYNSET_OP                    = 0x3
	NFTA_DYNSET_SREG_KEY              = 0x4
	NFTA_DYNSET_SREG_DATA             = 0x5
	NFTA_DYNSET_TIMEOUT               = 0x6
	NFTA_DYNSET_EXPR                  = 0x7
	NFTA_DYNSET_PAD                   = 0x8
	NFTA_DYNSET_FLAGS                 = 0x9
	NFT_PAYLOAD_LL_HEADER             = 0x0
	NFT_PAYLOAD_NETWORK_HEADER        = 0x1
	NFT_PAYLOAD_TRANSPORT_HEADER      = 0x2
	NFT_PAYLOAD_CSUM_NONE             = 0x0
	NFT_PAYLOAD_CSUM_INET             = 0x1
	NFT_PAYLOAD_L4CSUM_PSEUDOHDR      = 0x1
	NFTA_PAYLOAD_UNSPEC               = 0x0
	NFTA_PAYLOAD_DREG                 = 0x1
	NFTA_PAYLOAD_BASE                 = 0x2
	NFTA_PAYLOAD_OFFSET               = 0x3
	NFTA_PAYLOAD_LEN                  = 0x4
	NFTA_PAYLOAD_SREG                 = 0x5
	NFTA_PAYLOAD_CSUM_TYPE            = 0x6
	NFTA_PAYLOAD_CSUM_OFFSET          = 0x7
	NFTA_PAYLOAD_CSUM_FLAGS           = 0x8
	NFT_EXTHDR_F_PRESENT              = 0x1
	NFT_EXTHDR_OP_IPV6                = 0x0
	NFT_EXTHDR_OP_TCPOPT              = 0x1
	NFTA_EXTHDR_UNSPEC                = 0x0
	NFTA_EXTHDR_DREG                  = 0x1
	NFTA_EXTHDR_TYPE                  = 0x2
	NFTA_EXTHDR_OFFSET                = 0x3
	NFTA_EXTHDR_LEN                   = 0x4
	NFTA_EXTHDR_FLAGS                 = 0x5
	NFTA_EXTHDR_OP                    = 0x6
	NFTA_EXTHDR_SREG                  = 0x7
	NFT_META_LEN                      = 0x0
	NFT_META_PROTOCOL                 = 0x1
	NFT_META_PRIORITY                 = 0x2
	NFT_META_MARK                     = 0x3
	NFT_META_IIF                      = 0x4
	NFT_META_OIF                      = 0x5
	NFT_META_IIFNAME                  = 0x6
	NFT_META_OIFNAME                  = 0x7
	NFT_META_IIFTYPE                  = 0x8
	NFT_META_OIFTYPE                  = 0x9
	NFT_META_SKUID                    = 0xa
	NFT_META_SKGID                    = 0xb
	NFT_META_NFTRACE                  = 0xc
	NFT_META_RTCLASSID                = 0xd
	NFT_META_SECMARK                  = 0xe
	NFT_META_NFPROTO                  = 0xf
	NFT_META_L4PROTO                  = 0x10
	NFT_META_BRI_IIFNAME              = 0x11
	NFT_META_BRI_OIFNAME              = 0x12
	NFT_META_PKTTYPE                  = 0x13
	NFT_META_CPU                      = 0x14
	NFT_META_IIFGROUP                 = 0x15
	NFT_META_OIFGROUP                 = 0x16
	NFT_META_CGROUP                   = 0x17
	NFT_META_PRANDOM                  = 0x18
	NFT_RT_CLASSID                    = 0x0
	NFT_RT_NEXTHOP4                   = 0x1
	NFT_RT_NEXTHOP6                   = 0x2
	NFT_RT_TCPMSS                     = 0x3
	NFT_HASH_JENKINS                  = 0x0
	NFT_HASH_SYM                      = 0x1
	NFTA_HASH_UNSPEC                  = 0x0
	NFTA_HASH_SREG                    = 0x1
	NFTA_HASH_DREG                    = 0x2
	NFTA_HASH_LEN                     = 0x3
	NFTA_HASH_MODULUS                 = 0x4
	NFTA_HASH_SEED                    = 0x5
	NFTA_HASH_OFFSET                  = 0x6
	NFTA_HASH_TYPE                    = 0x7
	NFTA_META_UNSPEC                  = 0x0
	NFTA_META_DREG                    = 0x1
	NFTA_META_KEY                     = 0x2
	NFTA_META_SREG                    = 0x3
	NFTA_RT_UNSPEC                    = 0x0
	NFTA_RT_DREG                      = 0x1
	NFTA_RT_KEY                       = 0x2
	NFT_CT_STATE                      = 0x0
	NFT_CT_DIRECTION                  = 0x1
	NFT_CT_STATUS                     = 0x2
	NFT_CT_MARK                       = 0x3
	NFT_CT_SECMARK                    = 0x4
	NFT_CT_EXPIRATION                 = 0x5
	NFT_CT_HELPER                     = 0x6
	NFT_CT_L3PROTOCOL                 = 0x7
	NFT_CT_SRC                        = 0x8
	NFT_CT_DST                        = 0x9
	NFT_CT_PROTOCOL                   = 0xa
	NFT_CT_PROTO_SRC                  = 0xb
	NFT_CT_PROTO_DST                  = 0xc
	NFT_CT_LABELS                     = 0xd
	NFT_CT_PKTS                       = 0xe
	NFT_CT_BYTES                      = 0xf
	NFT_CT_AVGPKT                     = 0x10
	NFT_CT_ZONE                       = 0x11
	NFT_CT_EVENTMASK                  = 0x12
	NFTA_CT_UNSPEC                    = 0x0
	NFTA_CT_DREG                      = 0x1
	NFTA_CT_KEY                       = 0x2
	NFTA_CT_DIRECTION                 = 0x3
	NFTA_CT_SREG                      = 0x4
	NFT_LIMIT_PKTS                    = 0x0
	NFT_LIMIT_PKT_BYTES               = 0x1
	NFT_LIMIT_F_INV                   = 0x1
	NFTA_LIMIT_UNSPEC                 = 0x0
	NFTA_LIMIT_RATE                   = 0x1
	NFTA_LIMIT_UNIT                   = 0x2
	NFTA_LIMIT_BURST                  = 0x3
	NFTA_LIMIT_TYPE                   = 0x4
	NFTA_LIMIT_FLAGS                  = 0x5
	NFTA_LIMIT_PAD                    = 0x6
	NFTA_COUNTER_UNSPEC               = 0x0
	NFTA_COUNTER_BYTES                = 0x1
	NFTA_COUNTER_PACKETS              = 0x2
	NFTA_COUNTER_PAD                  = 0x3
	NFTA_LOG_UNSPEC                   = 0x0
	NFTA_LOG_GROUP                    = 0x1
	NFTA_LOG_PREFIX                   = 0x2
	NFTA_LOG_SNAPLEN                  = 0x3
	NFTA_LOG_QTHRESHOLD               = 0x4
	NFTA_LOG_LEVEL                    = 0x5
	NFTA_LOG_FLAGS                    = 0x6
	NFTA_QUEUE_UNSPEC                 = 0x0
	NFTA_QUEUE_NUM                    = 0x1
	NFTA_QUEUE_TOTAL                  = 0x2
	NFTA_QUEUE_FLAGS                  = 0x3
	NFTA_QUEUE_SREG_QNUM              = 0x4
	NFT_QUOTA_F_INV                   = 0x1
	NFT_QUOTA_F_DEPLETED              = 0x2
	NFTA_QUOTA_UNSPEC                 = 0x0
	NFTA_QUOTA_BYTES                  = 0x1
	NFTA_QUOTA_FLAGS                  = 0x2
	NFTA_QUOTA_PAD                    = 0x3
	NFTA_QUOTA_CONSUMED               = 0x4
	NFT_REJECT_ICMP_UNREACH           = 0x0
	NFT_REJECT_TCP_RST                = 0x1
	NFT_REJECT_ICMPX_UNREACH          = 0x2
	NFT_REJECT_ICMPX_NO_ROUTE         = 0x0
	NFT_REJECT_ICMPX_PORT_UNREACH     = 0x1
	NFT_REJECT_ICMPX_HOST_UNREACH     = 0x2
	NFT_REJECT_ICMPX_ADMIN_PROHIBITED = 0x3
	NFTA_REJECT_UNSPEC                = 0x0
	NFTA_REJECT_TYPE                  = 0x1
	NFTA_REJECT_ICMP_CODE             = 0x2
	NFT_NAT_SNAT                      = 0x0
	NFT_NAT_DNAT                      = 0x1
	NFTA_NAT_UNSPEC                   = 0x0
	NFTA_NAT_TYPE                     = 0x1
	NFTA_NAT_FAMILY                   = 0x2
	NFTA_NAT_REG_ADDR_MIN             = 0x3
	NFTA_NAT_REG_ADDR_MAX             = 0x4
	NFTA_NAT_REG_PROTO_MIN            = 0x5
	NFTA_NAT_REG_PROTO_MAX            = 0x6
	NFTA_NAT_FLAGS                    = 0x7
	NFTA_MASQ_UNSPEC                  = 0x0
	NFTA_MASQ_FLAGS                   = 0x1
	NFTA_MASQ_REG_PROTO_MIN           = 0x2
	NFTA_MASQ_REG_PROTO_MAX           = 0x3
	NFTA_REDIR_UNSPEC                 = 0x0
	NFTA_REDIR_REG_PROTO_MIN          = 0x1
	NFTA_REDIR_REG_PROTO_MAX          = 0x2
	NFTA_REDIR_FLAGS                  = 0x3
	NFTA_DUP_UNSPEC                   = 0x0
	NFTA_DUP_SREG_ADDR                = 0x1
	NFTA_DUP_SREG_DEV                 = 0x2
	NFTA_FWD_UNSPEC                   = 0x0
	NFTA_FWD_SREG_DEV                 = 0x1
	NFTA_OBJREF_UNSPEC                = 0x0
	NFTA_OBJREF_IMM_TYPE              = 0x1
	NFTA_OBJREF_IMM_NAME              = 0x2
	NFTA_OBJREF_SET_SREG              = 0x3
	NFTA_OBJREF_SET_NAME              = 0x4
	NFTA_OBJREF_SET_ID                = 0x5
	NFTA_GEN_UNSPEC                   = 0x0
	NFTA_GEN_ID                       = 0x1
	NFTA_GEN_PROC_PID                 = 0x2
	NFTA_GEN_PROC_NAME                = 0x3
	NFTA_FIB_UNSPEC                   = 0x0
	NFTA_FIB_DREG                     = 0x1
	NFTA_FIB_RESULT                   = 0x2
	NFTA_FIB_FLAGS                    = 0x3
	NFT_FIB_RESULT_UNSPEC             = 0x0
	NFT_FIB_RESULT_OIF                = 0x1
	NFT_FIB_RESULT_OIFNAME            = 0x2
	NFT_FIB_RESULT_ADDRTYPE           = 0x3
	NFTA_FIB_F_SADDR                  = 0x1
	NFTA_FIB_F_DADDR                  = 0x2
	NFTA_FIB_F_MARK                   = 0x4
	NFTA_FIB_F_IIF                    = 0x8
	NFTA_FIB_F_OIF                    = 0x10
	NFTA_FIB_F_PRESENT                = 0x20
	NFTA_CT_HELPER_UNSPEC             = 0x0
	NFTA_CT_HELPER_NAME               = 0x1
	NFTA_CT_HELPER_L3PROTO            = 0x2
	NFTA_CT_HELPER_L4PROTO            = 0x3
	NFTA_OBJ_UNSPEC                   = 0x0
	NFTA_OBJ_TABLE                    = 0x1
	NFTA_OBJ_NAME                     = 0x2
	NFTA_OBJ_TYPE                     = 0x3
	NFTA_OBJ_DATA                     = 0x4
	NFTA_OBJ_USE                      = 0x5
	NFTA_TRACE_UNSPEC                 = 0x0
	NFTA_TRACE_TABLE                  = 0x1
	NFTA_TRACE_CHAIN                  = 0x2
	NFTA_TRACE_RULE_HANDLE            = 0x3
	NFTA_TRACE_TYPE                   = 0x4
	NFTA_TRACE_VERDICT                = 0x5
	NFTA_TRACE_ID                     = 0x6
	NFTA_TRACE_LL_HEADER              = 0x7
	NFTA_TRACE_NETWORK_HEADER         = 0x8
	NFTA_TRACE_TRANSPORT_HEADER       = 0x9
	NFTA_TRACE_IIF                    = 0xa
	NFTA_TRACE_IIFTYPE                = 0xb
	NFTA_TRACE_OIF                    = 0xc
	NFTA_TRACE_OIFTYPE                = 0xd
	NFTA_TRACE_MARK                   = 0xe
	NFTA_TRACE_NFPROTO                = 0xf
	NFTA_TRACE_POLICY                 = 0x10
	NFTA_TRACE_PAD                    = 0x11
	NFT_TRACETYPE_UNSPEC              = 0x0
	NFT_TRACETYPE_POLICY              = 0x1
	NFT_TRACETYPE_RETURN              = 0x2
	NFT_TRACETYPE_RULE                = 0x3
	NFTA_NG_UNSPEC                    = 0x0
	NFTA_NG_DREG                      = 0x1
	NFTA_NG_MODULUS                   = 0x2
	NFTA_NG_TYPE                      = 0x3
	NFTA_NG_OFFSET                    = 0x4
	NFT_NG_INCREMENTAL                = 0x0
	NFT_NG_RANDOM                     = 0x1
)

type RTCTime struct {
	Sec   int32
	Min   int32
	Hour  int32
	Mday  int32
	Mon   int32
	Year  int32
	Wday  int32
	Yday  int32
	Isdst int32
}

type RTCWkAlrm struct {
	Enabled uint8
	Pending uint8
	Time    RTCTime
}

type RTCPLLInfo struct {
	Ctrl    int32
	Value   int32
	Max     int32
	Min     int32
	Posmult int32
	Negmult int32
	Clock   int64
}

type BlkpgIoctlArg struct {
	Op      int32
	Flags   int32
	Datalen int32
	Data    *byte
}

type BlkpgPartition struct {
	Start   int64
	Length  int64
	Pno     int32
	Devname [64]uint8
	Volname [64]uint8
	_       [4]byte
}

const (
	BLKPG                  = 0x20001269
	BLKPG_ADD_PARTITION    = 0x1
	BLKPG_DEL_PARTITION    = 0x2
	BLKPG_RESIZE_PARTITION = 0x3
)

const (
	NETNSA_NONE = 0x0
	NETNSA_NSID = 0x1
	NETNSA_PID  = 0x2
	NETNSA_FD   = 0x3
)

type XDPRingOffset struct {
	Producer uint64
	Consumer uint64
	Desc     uint64
}

type XDPMmapOffsets struct {
	Rx XDPRingOffset
	Tx XDPRingOffset
	Fr XDPRingOffset
	Cr XDPRingOffset
}

type XDPUmemReg struct {
	Addr     uint64
	Len      uint64
	Size     uint32
	Headroom uint32
}

type XDPStatistics struct {
	Rx_dropped       uint64
	Rx_invalid_descs uint64
	Tx_invalid_descs uint64
}

type XDPDesc struct {
	Addr    uint64
	Len     uint32
	Options uint32
}

const (
	NCSI_CMD_UNSPEC                 = 0x0
	NCSI_CMD_PKG_INFO               = 0x1
	NCSI_CMD_SET_INTERFACE          = 0x2
	NCSI_CMD_CLEAR_INTERFACE        = 0x3
	NCSI_ATTR_UNSPEC                = 0x0
	NCSI_ATTR_IFINDEX               = 0x1
	NCSI_ATTR_PACKAGE_LIST          = 0x2
	NCSI_ATTR_PACKAGE_ID            = 0x3
	NCSI_ATTR_CHANNEL_ID            = 0x4
	NCSI_PKG_ATTR_UNSPEC            = 0x0
	NCSI_PKG_ATTR                   = 0x1
	NCSI_PKG_ATTR_ID                = 0x2
	NCSI_PKG_ATTR_FORCED            = 0x3
	NCSI_PKG_ATTR_CHANNEL_LIST      = 0x4
	NCSI_CHANNEL_ATTR_UNSPEC        = 0x0
	NCSI_CHANNEL_ATTR               = 0x1
	NCSI_CHANNEL_ATTR_ID            = 0x2
	NCSI_CHANNEL_ATTR_VERSION_MAJOR = 0x3
	NCSI_CHANNEL_ATTR_VERSION_MINOR = 0x4
	NCSI_CHANNEL_ATTR_VERSION_STR   = 0x5
	NCSI_CHANNEL_ATTR_LINK_STATE    = 0x6
	NCSI_CHANNEL_ATTR_ACTIVE        = 0x7
	NCSI_CHANNEL_ATTR_FORCED        = 0x8
	NCSI_CHANNEL_ATTR_VLAN_LIST     = 0x9
	NCSI_CHANNEL_ATTR_VLAN_ID       = 0xa
)

type ScmTimestamping struct {
	Ts [3]Timespec
}

const (
	SOF_TIMESTAMPING_TX_HARDWARE  = 0x1
	SOF_TIMESTAMPING_TX_SOFTWARE  = 0x2
	SOF_TIMESTAMPING_RX_HARDWARE  = 0x4
	SOF_TIMESTAMPING_RX_SOFTWARE  = 0x8
	SOF_TIMESTAMPING_SOFTWARE     = 0x10
	SOF_TIMESTAMPING_SYS_HARDWARE = 0x20
	SOF_TIMESTAMPING_RAW_HARDWARE = 0x40
	SOF_TIMESTAMPING_OPT_ID       = 0x80
	SOF_TIMESTAMPING_TX_SCHED     = 0x100
	SOF_TIMESTAMPING_TX_ACK       = 0x200
	SOF_TIMESTAMPING_OPT_CMSG     = 0x400
	SOF_TIMESTAMPING_OPT_TSONLY   = 0x800
	SOF_TIMESTAMPING_OPT_STATS    = 0x1000
	SOF_TIMESTAMPING_OPT_PKTINFO  = 0x2000
	SOF_TIMESTAMPING_OPT_TX_SWHW  = 0x4000

	SOF_TIMESTAMPING_LAST = 0x4000
	SOF_TIMESTAMPING_MASK = 0x7fff

	SCM_TSTAMP_SND   = 0x0
	SCM_TSTAMP_SCHED = 0x1
	SCM_TSTAMP_ACK   = 0x2
)

type SockExtendedErr struct {
	Errno  uint32
	Origin uint8
	Type   uint8
	Code   uint8
	Pad    uint8
	Info   uint32
	Data   uint32
}

type FanotifyEventMetadata struct {
	Event_len    uint32
	Vers         uint8
	Reserved     uint8
	Metadata_len uint16
	Mask         uint64
	Fd           int32
	Pid          int32
}

type FanotifyResponse struct {
	Fd       int32
	Response uint32
}

const (
	CRYPTO_MSG_BASE      = 0x10
	CRYPTO_MSG_NEWALG    = 0x10
	CRYPTO_MSG_DELALG    = 0x11
	CRYPTO_MSG_UPDATEALG = 0x12
	CRYPTO_MSG_GETALG    = 0x13
	CRYPTO_MSG_DELRNG    = 0x14
	CRYPTO_MSG_GETSTAT   = 0x15
)

const (
	CRYPTOCFGA_UNSPEC           = 0x0
	CRYPTOCFGA_PRIORITY_VAL     = 0x1
	CRYPTOCFGA_REPORT_LARVAL    = 0x2
	CRYPTOCFGA_REPORT_HASH      = 0x3
	CRYPTOCFGA_REPORT_BLKCIPHER = 0x4
	CRYPTOCFGA_REPORT_AEAD      = 0x5
	CRYPTOCFGA_REPORT_COMPRESS  = 0x6
	CRYPTOCFGA_REPORT_RNG       = 0x7
	CRYPTOCFGA_REPORT_CIPHER    = 0x8
	CRYPTOCFGA_REPORT_AKCIPHER  = 0x9
	CRYPTOCFGA_REPORT_KPP       = 0xa
	CRYPTOCFGA_REPORT_ACOMP     = 0xb
	CRYPTOCFGA_STAT_LARVAL      = 0xc
	CRYPTOCFGA_STAT_HASH        = 0xd
	CRYPTOCFGA_STAT_BLKCIPHER   = 0xe
	CRYPTOCFGA_STAT_AEAD        = 0xf
	CRYPTOCFGA_STAT_COMPRESS    = 0x10
	CRYPTOCFGA_STAT_RNG         = 0x11
	CRYPTOCFGA_STAT_CIPHER      = 0x12
	CRYPTOCFGA_STAT_AKCIPHER    = 0x13
	CRYPTOCFGA_STAT_KPP         = 0x14
	CRYPTOCFGA_STAT_ACOMP       = 0x15
)

type CryptoUserAlg struct {
	Name        [64]int8
	Driver_name [64]int8
	Module_name [64]int8
	Type        uint32
	Mask        uint32
	Refcnt      uint32
	Flags       uint32
}

type CryptoStatAEAD struct {
	Type         [64]int8
	Encrypt_cnt  uint64
	Encrypt_tlen uint64
	Decrypt_cnt  uint64
	Decrypt_tlen uint64
	Err_cnt      uint64
}

type CryptoStatAKCipher struct {
	Type         [64]int8
	Encrypt_cnt  uint64
	Encrypt_tlen uint64
	Decrypt_cnt  uint64
	Decrypt_tlen uint64
	Verify_cnt   uint64
	Sign_cnt     uint64
	Err_cnt      uint64
}

type CryptoStatCipher struct {
	Type         [64]int8
	Encrypt_cnt  uint64
	Encrypt_tlen uint64
	Decrypt_cnt  uint64
	Decrypt_tlen uint64
	Err_cnt      uint64
}

type CryptoStatCompress struct {
	Type            [64]int8
	Compress_cnt    uint64
	Compress_tlen   uint64
	Decompress_cnt  uint64
	Decompress_tlen uint64
	Err_cnt         uint64
}

type CryptoStatHash struct {
	Type      [64]int8
	Hash_cnt  uint64
	Hash_tlen uint64
	Err_cnt   uint64
}

type CryptoStatKPP struct {
	Type                      [64]int8
	Setsecret_cnt             uint64
	Generate_public_key_cnt   uint64
	Compute_shared_secret_cnt uint64
	Err_cnt                   uint64
}

type CryptoStatRNG struct {
	Type          [64]int8
	Generate_cnt  uint64
	Generate_tlen uint64
	Seed_cnt      uint64
	Err_cnt       uint64
}

type CryptoStatLarval struct {
	Type [64]int8
}

type CryptoReportLarval struct {
	Type [64]int8
}

type CryptoReportHash struct {
	Type       [64]int8
	Blocksize  uint32
	Digestsize uint32
}

=======
type CryptoReportHash struct {
	Type       [64]int8
	Blocksize  uint32
	Digestsize uint32
}

>>>>>>> 56c592a5
type CryptoReportCipher struct {
	Type        [64]int8
	Blocksize   uint32
	Min_keysize uint32
	Max_keysize uint32
}

type CryptoReportBlkCipher struct {
	Type        [64]int8
	Geniv       [64]int8
	Blocksize   uint32
	Min_keysize uint32
	Max_keysize uint32
	Ivsize      uint32
}

type CryptoReportAEAD struct {
	Type        [64]int8
	Geniv       [64]int8
	Blocksize   uint32
	Maxauthsize uint32
	Ivsize      uint32
}

type CryptoReportComp struct {
	Type [64]int8
}

type CryptoReportRNG struct {
	Type     [64]int8
	Seedsize uint32
}

type CryptoReportAKCipher struct {
	Type [64]int8
}

type CryptoReportKPP struct {
	Type [64]int8
}

type CryptoReportAcomp struct {
	Type [64]int8
}

<<<<<<< HEAD
const (
	BPF_REG_0                           = 0x0
	BPF_REG_1                           = 0x1
	BPF_REG_2                           = 0x2
	BPF_REG_3                           = 0x3
	BPF_REG_4                           = 0x4
	BPF_REG_5                           = 0x5
	BPF_REG_6                           = 0x6
	BPF_REG_7                           = 0x7
	BPF_REG_8                           = 0x8
	BPF_REG_9                           = 0x9
	BPF_REG_10                          = 0xa
	BPF_MAP_CREATE                      = 0x0
	BPF_MAP_LOOKUP_ELEM                 = 0x1
	BPF_MAP_UPDATE_ELEM                 = 0x2
	BPF_MAP_DELETE_ELEM                 = 0x3
	BPF_MAP_GET_NEXT_KEY                = 0x4
	BPF_PROG_LOAD                       = 0x5
	BPF_OBJ_PIN                         = 0x6
	BPF_OBJ_GET                         = 0x7
	BPF_PROG_ATTACH                     = 0x8
	BPF_PROG_DETACH                     = 0x9
	BPF_PROG_TEST_RUN                   = 0xa
	BPF_PROG_GET_NEXT_ID                = 0xb
	BPF_MAP_GET_NEXT_ID                 = 0xc
	BPF_PROG_GET_FD_BY_ID               = 0xd
	BPF_MAP_GET_FD_BY_ID                = 0xe
	BPF_OBJ_GET_INFO_BY_FD              = 0xf
	BPF_PROG_QUERY                      = 0x10
	BPF_RAW_TRACEPOINT_OPEN             = 0x11
	BPF_BTF_LOAD                        = 0x12
	BPF_BTF_GET_FD_BY_ID                = 0x13
	BPF_TASK_FD_QUERY                   = 0x14
	BPF_MAP_LOOKUP_AND_DELETE_ELEM      = 0x15
	BPF_MAP_TYPE_UNSPEC                 = 0x0
	BPF_MAP_TYPE_HASH                   = 0x1
	BPF_MAP_TYPE_ARRAY                  = 0x2
	BPF_MAP_TYPE_PROG_ARRAY             = 0x3
	BPF_MAP_TYPE_PERF_EVENT_ARRAY       = 0x4
	BPF_MAP_TYPE_PERCPU_HASH            = 0x5
	BPF_MAP_TYPE_PERCPU_ARRAY           = 0x6
	BPF_MAP_TYPE_STACK_TRACE            = 0x7
	BPF_MAP_TYPE_CGROUP_ARRAY           = 0x8
	BPF_MAP_TYPE_LRU_HASH               = 0x9
	BPF_MAP_TYPE_LRU_PERCPU_HASH        = 0xa
	BPF_MAP_TYPE_LPM_TRIE               = 0xb
	BPF_MAP_TYPE_ARRAY_OF_MAPS          = 0xc
	BPF_MAP_TYPE_HASH_OF_MAPS           = 0xd
	BPF_MAP_TYPE_DEVMAP                 = 0xe
	BPF_MAP_TYPE_SOCKMAP                = 0xf
	BPF_MAP_TYPE_CPUMAP                 = 0x10
	BPF_MAP_TYPE_XSKMAP                 = 0x11
	BPF_MAP_TYPE_SOCKHASH               = 0x12
	BPF_MAP_TYPE_CGROUP_STORAGE         = 0x13
	BPF_MAP_TYPE_REUSEPORT_SOCKARRAY    = 0x14
	BPF_MAP_TYPE_PERCPU_CGROUP_STORAGE  = 0x15
	BPF_MAP_TYPE_QUEUE                  = 0x16
	BPF_MAP_TYPE_STACK                  = 0x17
	BPF_PROG_TYPE_UNSPEC                = 0x0
	BPF_PROG_TYPE_SOCKET_FILTER         = 0x1
	BPF_PROG_TYPE_KPROBE                = 0x2
	BPF_PROG_TYPE_SCHED_CLS             = 0x3
	BPF_PROG_TYPE_SCHED_ACT             = 0x4
	BPF_PROG_TYPE_TRACEPOINT            = 0x5
	BPF_PROG_TYPE_XDP                   = 0x6
	BPF_PROG_TYPE_PERF_EVENT            = 0x7
	BPF_PROG_TYPE_CGROUP_SKB            = 0x8
	BPF_PROG_TYPE_CGROUP_SOCK           = 0x9
	BPF_PROG_TYPE_LWT_IN                = 0xa
	BPF_PROG_TYPE_LWT_OUT               = 0xb
	BPF_PROG_TYPE_LWT_XMIT              = 0xc
	BPF_PROG_TYPE_SOCK_OPS              = 0xd
	BPF_PROG_TYPE_SK_SKB                = 0xe
	BPF_PROG_TYPE_CGROUP_DEVICE         = 0xf
	BPF_PROG_TYPE_SK_MSG                = 0x10
	BPF_PROG_TYPE_RAW_TRACEPOINT        = 0x11
	BPF_PROG_TYPE_CGROUP_SOCK_ADDR      = 0x12
	BPF_PROG_TYPE_LWT_SEG6LOCAL         = 0x13
	BPF_PROG_TYPE_LIRC_MODE2            = 0x14
	BPF_PROG_TYPE_SK_REUSEPORT          = 0x15
	BPF_PROG_TYPE_FLOW_DISSECTOR        = 0x16
	BPF_CGROUP_INET_INGRESS             = 0x0
	BPF_CGROUP_INET_EGRESS              = 0x1
	BPF_CGROUP_INET_SOCK_CREATE         = 0x2
	BPF_CGROUP_SOCK_OPS                 = 0x3
	BPF_SK_SKB_STREAM_PARSER            = 0x4
	BPF_SK_SKB_STREAM_VERDICT           = 0x5
	BPF_CGROUP_DEVICE                   = 0x6
	BPF_SK_MSG_VERDICT                  = 0x7
	BPF_CGROUP_INET4_BIND               = 0x8
	BPF_CGROUP_INET6_BIND               = 0x9
	BPF_CGROUP_INET4_CONNECT            = 0xa
	BPF_CGROUP_INET6_CONNECT            = 0xb
	BPF_CGROUP_INET4_POST_BIND          = 0xc
	BPF_CGROUP_INET6_POST_BIND          = 0xd
	BPF_CGROUP_UDP4_SENDMSG             = 0xe
	BPF_CGROUP_UDP6_SENDMSG             = 0xf
	BPF_LIRC_MODE2                      = 0x10
	BPF_FLOW_DISSECTOR                  = 0x11
	BPF_STACK_BUILD_ID_EMPTY            = 0x0
	BPF_STACK_BUILD_ID_VALID            = 0x1
	BPF_STACK_BUILD_ID_IP               = 0x2
	BPF_ADJ_ROOM_NET                    = 0x0
	BPF_HDR_START_MAC                   = 0x0
	BPF_HDR_START_NET                   = 0x1
	BPF_LWT_ENCAP_SEG6                  = 0x0
	BPF_LWT_ENCAP_SEG6_INLINE           = 0x1
	BPF_OK                              = 0x0
	BPF_DROP                            = 0x2
	BPF_REDIRECT                        = 0x7
	BPF_SOCK_OPS_VOID                   = 0x0
	BPF_SOCK_OPS_TIMEOUT_INIT           = 0x1
	BPF_SOCK_OPS_RWND_INIT              = 0x2
	BPF_SOCK_OPS_TCP_CONNECT_CB         = 0x3
	BPF_SOCK_OPS_ACTIVE_ESTABLISHED_CB  = 0x4
	BPF_SOCK_OPS_PASSIVE_ESTABLISHED_CB = 0x5
	BPF_SOCK_OPS_NEEDS_ECN              = 0x6
	BPF_SOCK_OPS_BASE_RTT               = 0x7
	BPF_SOCK_OPS_RTO_CB                 = 0x8
	BPF_SOCK_OPS_RETRANS_CB             = 0x9
	BPF_SOCK_OPS_STATE_CB               = 0xa
	BPF_SOCK_OPS_TCP_LISTEN_CB          = 0xb
	BPF_TCP_ESTABLISHED                 = 0x1
	BPF_TCP_SYN_SENT                    = 0x2
	BPF_TCP_SYN_RECV                    = 0x3
	BPF_TCP_FIN_WAIT1                   = 0x4
	BPF_TCP_FIN_WAIT2                   = 0x5
	BPF_TCP_TIME_WAIT                   = 0x6
	BPF_TCP_CLOSE                       = 0x7
	BPF_TCP_CLOSE_WAIT                  = 0x8
	BPF_TCP_LAST_ACK                    = 0x9
	BPF_TCP_LISTEN                      = 0xa
	BPF_TCP_CLOSING                     = 0xb
	BPF_TCP_NEW_SYN_RECV                = 0xc
	BPF_TCP_MAX_STATES                  = 0xd
	BPF_FIB_LKUP_RET_SUCCESS            = 0x0
	BPF_FIB_LKUP_RET_BLACKHOLE          = 0x1
	BPF_FIB_LKUP_RET_UNREACHABLE        = 0x2
	BPF_FIB_LKUP_RET_PROHIBIT           = 0x3
	BPF_FIB_LKUP_RET_NOT_FWDED          = 0x4
	BPF_FIB_LKUP_RET_FWD_DISABLED       = 0x5
	BPF_FIB_LKUP_RET_UNSUPP_LWT         = 0x6
	BPF_FIB_LKUP_RET_NO_NEIGH           = 0x7
	BPF_FIB_LKUP_RET_FRAG_NEEDED        = 0x8
	BPF_FD_TYPE_RAW_TRACEPOINT          = 0x0
	BPF_FD_TYPE_TRACEPOINT              = 0x1
	BPF_FD_TYPE_KPROBE                  = 0x2
	BPF_FD_TYPE_KRETPROBE               = 0x3
	BPF_FD_TYPE_UPROBE                  = 0x4
	BPF_FD_TYPE_URETPROBE               = 0x5
)

type CapUserHeader struct {
	Version uint32
	Pid     int32
}

type CapUserData struct {
	Effective   uint32
	Permitted   uint32
	Inheritable uint32
}

const (
	LINUX_CAPABILITY_VERSION_1 = 0x19980330
	LINUX_CAPABILITY_VERSION_2 = 0x20071026
	LINUX_CAPABILITY_VERSION_3 = 0x20080522
)

const (
	LO_FLAGS_READ_ONLY = 0x1
	LO_FLAGS_AUTOCLEAR = 0x4
	LO_FLAGS_PARTSCAN  = 0x8
	LO_FLAGS_DIRECT_IO = 0x10
)

=======
>>>>>>> 56c592a5
type LoopInfo struct {
	Number           int32
	Device           uint32
	Inode            uint64
	Rdevice          uint32
	Offset           int32
	Encrypt_type     int32
	Encrypt_key_size int32
	Flags            int32
	Name             [64]int8
	Encrypt_key      [32]uint8
	Init             [2]uint64
	Reserved         [4]int8
	_                [4]byte
}
<<<<<<< HEAD
type LoopInfo64 struct {
	Device           uint64
	Inode            uint64
	Rdevice          uint64
	Offset           uint64
	Sizelimit        uint64
	Number           uint32
	Encrypt_type     uint32
	Encrypt_key_size uint32
	Flags            uint32
	File_name        [64]uint8
	Crypt_name       [64]uint8
	Encrypt_key      [32]uint8
	Init             [2]uint64
}
=======

type TIPCSubscr struct {
	Seq     TIPCServiceRange
	Timeout uint32
	Filter  uint32
	Handle  [8]int8
}

type TIPCSIOCLNReq struct {
	Peer     uint32
	Id       uint32
	Linkname [68]int8
}

type TIPCSIOCNodeIDReq struct {
	Peer uint32
	Id   [16]int8
}

type PPSKInfo struct {
	Assert_sequence uint32
	Clear_sequence  uint32
	Assert_tu       PPSKTime
	Clear_tu        PPSKTime
	Current_mode    int32
	_               [4]byte
}

const (
	PPS_GETPARAMS = 0x400870a1
	PPS_SETPARAMS = 0x800870a2
	PPS_GETCAP    = 0x400870a3
	PPS_FETCH     = 0xc00870a4
)
>>>>>>> 56c592a5
<|MERGE_RESOLUTION|>--- conflicted
+++ resolved
@@ -6,17 +6,8 @@
 package unix
 
 const (
-<<<<<<< HEAD
-	SizeofPtr      = 0x8
-	SizeofShort    = 0x2
-	SizeofInt      = 0x4
-	SizeofLong     = 0x8
-	SizeofLongLong = 0x8
-	PathMax        = 0x1000
-=======
 	SizeofPtr  = 0x8
 	SizeofLong = 0x8
->>>>>>> 56c592a5
 )
 
 type (
@@ -109,39 +100,6 @@
 	Blocks  int64
 }
 
-<<<<<<< HEAD
-type StatxTimestamp struct {
-	Sec  int64
-	Nsec uint32
-	_    int32
-}
-
-type Statx_t struct {
-	Mask            uint32
-	Blksize         uint32
-	Attributes      uint64
-	Nlink           uint32
-	Uid             uint32
-	Gid             uint32
-	Mode            uint16
-	_               [1]uint16
-	Ino             uint64
-	Size            uint64
-	Blocks          uint64
-	Attributes_mask uint64
-	Atime           StatxTimestamp
-	Btime           StatxTimestamp
-	Ctime           StatxTimestamp
-	Mtime           StatxTimestamp
-	Rdev_major      uint32
-	Rdev_minor      uint32
-	Dev_major       uint32
-	Dev_minor       uint32
-	_               [14]uint64
-}
-
-=======
->>>>>>> 56c592a5
 type Dirent struct {
 	Ino    uint64
 	Off    int64
@@ -151,11 +109,6 @@
 	_      [5]byte
 }
 
-<<<<<<< HEAD
-type Fsid struct {
-	Val [2]int32
-}
-
 type Flock_t struct {
 	Type   int16
 	Whence int16
@@ -165,40 +118,11 @@
 	_      [4]byte
 }
 
-type FscryptPolicy struct {
-	Version                   uint8
-	Contents_encryption_mode  uint8
-	Filenames_encryption_mode uint8
-	Flags                     uint8
-	Master_key_descriptor     [8]uint8
-}
-
-type FscryptKey struct {
-	Mode uint32
-	Raw  [64]uint8
-	Size uint32
-}
-
-type KeyctlDHParams struct {
-	Private int32
-	Prime   int32
-	Base    int32
-=======
-type Flock_t struct {
-	Type   int16
-	Whence int16
-	Start  int64
-	Len    int64
-	Pid    int32
-	_      [4]byte
-}
-
 type DmNameList struct {
 	Dev  uint64
 	Next uint32
 	Name [0]byte
 	_    [4]byte
->>>>>>> 56c592a5
 }
 
 const (
@@ -206,100 +130,6 @@
 	FADV_NOREUSE  = 0x5
 )
 
-<<<<<<< HEAD
-type RawSockaddrInet4 struct {
-	Family uint16
-	Port   uint16
-	Addr   [4]byte /* in_addr */
-	Zero   [8]uint8
-}
-
-type RawSockaddrInet6 struct {
-	Family   uint16
-	Port     uint16
-	Flowinfo uint32
-	Addr     [16]byte /* in6_addr */
-	Scope_id uint32
-}
-
-type RawSockaddrUnix struct {
-	Family uint16
-	Path   [108]int8
-}
-
-type RawSockaddrLinklayer struct {
-	Family   uint16
-	Protocol uint16
-	Ifindex  int32
-	Hatype   uint16
-	Pkttype  uint8
-	Halen    uint8
-	Addr     [8]uint8
-}
-
-type RawSockaddrNetlink struct {
-	Family uint16
-	Pad    uint16
-	Pid    uint32
-	Groups uint32
-}
-
-type RawSockaddrHCI struct {
-	Family  uint16
-	Dev     uint16
-	Channel uint16
-}
-
-type RawSockaddrL2 struct {
-	Family      uint16
-	Psm         uint16
-	Bdaddr      [6]uint8
-	Cid         uint16
-	Bdaddr_type uint8
-	_           [1]byte
-}
-
-type RawSockaddrRFCOMM struct {
-	Family  uint16
-	Bdaddr  [6]uint8
-	Channel uint8
-	_       [1]byte
-}
-
-type RawSockaddrCAN struct {
-	Family  uint16
-	Ifindex int32
-	Addr    [8]byte
-}
-
-type RawSockaddrALG struct {
-	Family uint16
-	Type   [14]uint8
-	Feat   uint32
-	Mask   uint32
-	Name   [64]uint8
-}
-
-type RawSockaddrVM struct {
-	Family    uint16
-	Reserved1 uint16
-	Port      uint32
-	Cid       uint32
-	Zero      [4]uint8
-}
-
-type RawSockaddrXDP struct {
-	Family         uint16
-	Flags          uint16
-	Ifindex        uint32
-	Queue_id       uint32
-	Shared_umem_fd uint32
-}
-
-type RawSockaddrPPPoX [0x1e]byte
-
-=======
->>>>>>> 56c592a5
 type RawSockaddr struct {
 	Family uint16
 	Data   [14]int8
@@ -315,32 +145,6 @@
 	Len  uint64
 }
 
-<<<<<<< HEAD
-type IPMreq struct {
-	Multiaddr [4]byte /* in_addr */
-	Interface [4]byte /* in_addr */
-}
-
-type IPMreqn struct {
-	Multiaddr [4]byte /* in_addr */
-	Address   [4]byte /* in_addr */
-	Ifindex   int32
-}
-
-type IPv6Mreq struct {
-	Multiaddr [16]byte /* in6_addr */
-	Interface uint32
-}
-
-type PacketMreq struct {
-	Ifindex int32
-	Type    uint16
-	Alen    uint16
-	Address [8]uint8
-}
-
-=======
->>>>>>> 56c592a5
 type Msghdr struct {
 	Name       *byte
 	Namelen    uint32
@@ -358,280 +162,6 @@
 	Type  int32
 }
 
-<<<<<<< HEAD
-type Inet4Pktinfo struct {
-	Ifindex  int32
-	Spec_dst [4]byte /* in_addr */
-	Addr     [4]byte /* in_addr */
-}
-
-type Inet6Pktinfo struct {
-	Addr    [16]byte /* in6_addr */
-	Ifindex uint32
-}
-
-type IPv6MTUInfo struct {
-	Addr RawSockaddrInet6
-	Mtu  uint32
-}
-
-type ICMPv6Filter struct {
-	Data [8]uint32
-}
-
-type Ucred struct {
-	Pid int32
-	Uid uint32
-	Gid uint32
-}
-
-type TCPInfo struct {
-	State          uint8
-	Ca_state       uint8
-	Retransmits    uint8
-	Probes         uint8
-	Backoff        uint8
-	Options        uint8
-	Rto            uint32
-	Ato            uint32
-	Snd_mss        uint32
-	Rcv_mss        uint32
-	Unacked        uint32
-	Sacked         uint32
-	Lost           uint32
-	Retrans        uint32
-	Fackets        uint32
-	Last_data_sent uint32
-	Last_ack_sent  uint32
-	Last_data_recv uint32
-	Last_ack_recv  uint32
-	Pmtu           uint32
-	Rcv_ssthresh   uint32
-	Rtt            uint32
-	Rttvar         uint32
-	Snd_ssthresh   uint32
-	Snd_cwnd       uint32
-	Advmss         uint32
-	Reordering     uint32
-	Rcv_rtt        uint32
-	Rcv_space      uint32
-	Total_retrans  uint32
-}
-
-type CanFilter struct {
-	Id   uint32
-	Mask uint32
-}
-
-const (
-	SizeofSockaddrInet4     = 0x10
-	SizeofSockaddrInet6     = 0x1c
-	SizeofSockaddrAny       = 0x70
-	SizeofSockaddrUnix      = 0x6e
-	SizeofSockaddrLinklayer = 0x14
-	SizeofSockaddrNetlink   = 0xc
-	SizeofSockaddrHCI       = 0x6
-	SizeofSockaddrL2        = 0xe
-	SizeofSockaddrRFCOMM    = 0xa
-	SizeofSockaddrCAN       = 0x10
-	SizeofSockaddrALG       = 0x58
-	SizeofSockaddrVM        = 0x10
-	SizeofSockaddrXDP       = 0x10
-	SizeofSockaddrPPPoX     = 0x1e
-	SizeofLinger            = 0x8
-	SizeofIovec             = 0x10
-	SizeofIPMreq            = 0x8
-	SizeofIPMreqn           = 0xc
-	SizeofIPv6Mreq          = 0x14
-	SizeofPacketMreq        = 0x10
-	SizeofMsghdr            = 0x38
-	SizeofCmsghdr           = 0x10
-	SizeofInet4Pktinfo      = 0xc
-	SizeofInet6Pktinfo      = 0x14
-	SizeofIPv6MTUInfo       = 0x20
-	SizeofICMPv6Filter      = 0x20
-	SizeofUcred             = 0xc
-	SizeofTCPInfo           = 0x68
-	SizeofCanFilter         = 0x8
-)
-
-const (
-	NDA_UNSPEC              = 0x0
-	NDA_DST                 = 0x1
-	NDA_LLADDR              = 0x2
-	NDA_CACHEINFO           = 0x3
-	NDA_PROBES              = 0x4
-	NDA_VLAN                = 0x5
-	NDA_PORT                = 0x6
-	NDA_VNI                 = 0x7
-	NDA_IFINDEX             = 0x8
-	NDA_MASTER              = 0x9
-	NDA_LINK_NETNSID        = 0xa
-	NDA_SRC_VNI             = 0xb
-	NTF_USE                 = 0x1
-	NTF_SELF                = 0x2
-	NTF_MASTER              = 0x4
-	NTF_PROXY               = 0x8
-	NTF_EXT_LEARNED         = 0x10
-	NTF_OFFLOADED           = 0x20
-	NTF_ROUTER              = 0x80
-	NUD_INCOMPLETE          = 0x1
-	NUD_REACHABLE           = 0x2
-	NUD_STALE               = 0x4
-	NUD_DELAY               = 0x8
-	NUD_PROBE               = 0x10
-	NUD_FAILED              = 0x20
-	NUD_NOARP               = 0x40
-	NUD_PERMANENT           = 0x80
-	NUD_NONE                = 0x0
-	IFA_UNSPEC              = 0x0
-	IFA_ADDRESS             = 0x1
-	IFA_LOCAL               = 0x2
-	IFA_LABEL               = 0x3
-	IFA_BROADCAST           = 0x4
-	IFA_ANYCAST             = 0x5
-	IFA_CACHEINFO           = 0x6
-	IFA_MULTICAST           = 0x7
-	IFA_FLAGS               = 0x8
-	IFA_RT_PRIORITY         = 0x9
-	IFA_TARGET_NETNSID      = 0xa
-	IFLA_UNSPEC             = 0x0
-	IFLA_ADDRESS            = 0x1
-	IFLA_BROADCAST          = 0x2
-	IFLA_IFNAME             = 0x3
-	IFLA_MTU                = 0x4
-	IFLA_LINK               = 0x5
-	IFLA_QDISC              = 0x6
-	IFLA_STATS              = 0x7
-	IFLA_COST               = 0x8
-	IFLA_PRIORITY           = 0x9
-	IFLA_MASTER             = 0xa
-	IFLA_WIRELESS           = 0xb
-	IFLA_PROTINFO           = 0xc
-	IFLA_TXQLEN             = 0xd
-	IFLA_MAP                = 0xe
-	IFLA_WEIGHT             = 0xf
-	IFLA_OPERSTATE          = 0x10
-	IFLA_LINKMODE           = 0x11
-	IFLA_LINKINFO           = 0x12
-	IFLA_NET_NS_PID         = 0x13
-	IFLA_IFALIAS            = 0x14
-	IFLA_NUM_VF             = 0x15
-	IFLA_VFINFO_LIST        = 0x16
-	IFLA_STATS64            = 0x17
-	IFLA_VF_PORTS           = 0x18
-	IFLA_PORT_SELF          = 0x19
-	IFLA_AF_SPEC            = 0x1a
-	IFLA_GROUP              = 0x1b
-	IFLA_NET_NS_FD          = 0x1c
-	IFLA_EXT_MASK           = 0x1d
-	IFLA_PROMISCUITY        = 0x1e
-	IFLA_NUM_TX_QUEUES      = 0x1f
-	IFLA_NUM_RX_QUEUES      = 0x20
-	IFLA_CARRIER            = 0x21
-	IFLA_PHYS_PORT_ID       = 0x22
-	IFLA_CARRIER_CHANGES    = 0x23
-	IFLA_PHYS_SWITCH_ID     = 0x24
-	IFLA_LINK_NETNSID       = 0x25
-	IFLA_PHYS_PORT_NAME     = 0x26
-	IFLA_PROTO_DOWN         = 0x27
-	IFLA_GSO_MAX_SEGS       = 0x28
-	IFLA_GSO_MAX_SIZE       = 0x29
-	IFLA_PAD                = 0x2a
-	IFLA_XDP                = 0x2b
-	IFLA_EVENT              = 0x2c
-	IFLA_NEW_NETNSID        = 0x2d
-	IFLA_IF_NETNSID         = 0x2e
-	IFLA_TARGET_NETNSID     = 0x2e
-	IFLA_CARRIER_UP_COUNT   = 0x2f
-	IFLA_CARRIER_DOWN_COUNT = 0x30
-	IFLA_NEW_IFINDEX        = 0x31
-	IFLA_MIN_MTU            = 0x32
-	IFLA_MAX_MTU            = 0x33
-	IFLA_MAX                = 0x33
-	IFLA_INFO_KIND          = 0x1
-	IFLA_INFO_DATA          = 0x2
-	IFLA_INFO_XSTATS        = 0x3
-	IFLA_INFO_SLAVE_KIND    = 0x4
-	IFLA_INFO_SLAVE_DATA    = 0x5
-	RT_SCOPE_UNIVERSE       = 0x0
-	RT_SCOPE_SITE           = 0xc8
-	RT_SCOPE_LINK           = 0xfd
-	RT_SCOPE_HOST           = 0xfe
-	RT_SCOPE_NOWHERE        = 0xff
-	RT_TABLE_UNSPEC         = 0x0
-	RT_TABLE_COMPAT         = 0xfc
-	RT_TABLE_DEFAULT        = 0xfd
-	RT_TABLE_MAIN           = 0xfe
-	RT_TABLE_LOCAL          = 0xff
-	RT_TABLE_MAX            = 0xffffffff
-	RTA_UNSPEC              = 0x0
-	RTA_DST                 = 0x1
-	RTA_SRC                 = 0x2
-	RTA_IIF                 = 0x3
-	RTA_OIF                 = 0x4
-	RTA_GATEWAY             = 0x5
-	RTA_PRIORITY            = 0x6
-	RTA_PREFSRC             = 0x7
-	RTA_METRICS             = 0x8
-	RTA_MULTIPATH           = 0x9
-	RTA_FLOW                = 0xb
-	RTA_CACHEINFO           = 0xc
-	RTA_TABLE               = 0xf
-	RTA_MARK                = 0x10
-	RTA_MFC_STATS           = 0x11
-	RTA_VIA                 = 0x12
-	RTA_NEWDST              = 0x13
-	RTA_PREF                = 0x14
-	RTA_ENCAP_TYPE          = 0x15
-	RTA_ENCAP               = 0x16
-	RTA_EXPIRES             = 0x17
-	RTA_PAD                 = 0x18
-	RTA_UID                 = 0x19
-	RTA_TTL_PROPAGATE       = 0x1a
-	RTA_IP_PROTO            = 0x1b
-	RTA_SPORT               = 0x1c
-	RTA_DPORT               = 0x1d
-	RTN_UNSPEC              = 0x0
-	RTN_UNICAST             = 0x1
-	RTN_LOCAL               = 0x2
-	RTN_BROADCAST           = 0x3
-	RTN_ANYCAST             = 0x4
-	RTN_MULTICAST           = 0x5
-	RTN_BLACKHOLE           = 0x6
-	RTN_UNREACHABLE         = 0x7
-	RTN_PROHIBIT            = 0x8
-	RTN_THROW               = 0x9
-	RTN_NAT                 = 0xa
-	RTN_XRESOLVE            = 0xb
-	RTNLGRP_NONE            = 0x0
-	RTNLGRP_LINK            = 0x1
-	RTNLGRP_NOTIFY          = 0x2
-	RTNLGRP_NEIGH           = 0x3
-	RTNLGRP_TC              = 0x4
-	RTNLGRP_IPV4_IFADDR     = 0x5
-	RTNLGRP_IPV4_MROUTE     = 0x6
-	RTNLGRP_IPV4_ROUTE      = 0x7
-	RTNLGRP_IPV4_RULE       = 0x8
-	RTNLGRP_IPV6_IFADDR     = 0x9
-	RTNLGRP_IPV6_MROUTE     = 0xa
-	RTNLGRP_IPV6_ROUTE      = 0xb
-	RTNLGRP_IPV6_IFINFO     = 0xc
-	RTNLGRP_IPV6_PREFIX     = 0x12
-	RTNLGRP_IPV6_RULE       = 0x13
-	RTNLGRP_ND_USEROPT      = 0x14
-	SizeofNlMsghdr          = 0x10
-	SizeofNlMsgerr          = 0x14
-	SizeofRtGenmsg          = 0x1
-	SizeofNlAttr            = 0x4
-	SizeofRtAttr            = 0x4
-	SizeofIfInfomsg         = 0x10
-	SizeofIfAddrmsg         = 0x8
-	SizeofRtMsg             = 0xc
-	SizeofRtNexthop         = 0x8
-	SizeofNdUseroptmsg      = 0x10
-	SizeofNdMsg             = 0xc
-=======
 const (
 	SizeofIovec   = 0x10
 	SizeofMsghdr  = 0x38
@@ -640,7 +170,6 @@
 
 const (
 	SizeofSockFprog = 0x10
->>>>>>> 56c592a5
 )
 
 type PtraceRegs struct {
@@ -690,22 +219,12 @@
 	Pad    int32
 }
 
-<<<<<<< HEAD
-type IfInfomsg struct {
-	Family uint8
-	_      uint8
-	Type   uint16
-	Index  int32
-	Flags  uint32
-	Change uint32
-=======
 const (
 	POLLRDHUP = 0x2000
 )
 
 type Sigset_t struct {
 	Val [16]uint64
->>>>>>> 56c592a5
 }
 
 const _C__NSIG = 0x80
@@ -883,27 +402,6 @@
 	_       [4]byte
 }
 
-type NdUseroptmsg struct {
-	Family    uint8
-	Pad1      uint8
-	Opts_len  uint16
-	Ifindex   int32
-	Icmp_type uint8
-	Icmp_code uint8
-	Pad2      uint16
-	Pad3      uint32
-}
-
-type NdMsg struct {
-	Family  uint8
-	Pad1    uint8
-	Pad2    uint16
-	Ifindex int32
-	State   uint16
-	Flags   uint8
-	Type    uint8
-}
-
 const (
 	SizeofTpacketHdr = 0x20
 )
@@ -918,11 +416,6 @@
 	Clock   int64
 }
 
-<<<<<<< HEAD
-type SockFprog struct {
-	Len    uint16
-	Filter *SockFilter
-=======
 type BlkpgPartition struct {
 	Start   int64
 	Length  int64
@@ -930,7 +423,6 @@
 	Devname [64]uint8
 	Volname [64]uint8
 	_       [4]byte
->>>>>>> 56c592a5
 }
 
 const (
@@ -956,16 +448,6 @@
 	Flags       uint32
 }
 
-<<<<<<< HEAD
-type PtraceRegs struct {
-	Regs     [32]uint64
-	Lo       uint64
-	Hi       uint64
-	Epc      uint64
-	Badvaddr uint64
-	Status   uint64
-	Cause    uint64
-=======
 type CryptoStatAEAD struct {
 	Type         [64]int8
 	Encrypt_cnt  uint64
@@ -973,7 +455,6 @@
 	Decrypt_cnt  uint64
 	Decrypt_tlen uint64
 	Err_cnt      uint64
->>>>>>> 56c592a5
 }
 
 type CryptoStatAKCipher struct {
@@ -987,41 +468,6 @@
 	Err_cnt      uint64
 }
 
-<<<<<<< HEAD
-type Sysinfo_t struct {
-	Uptime    int64
-	Loads     [3]uint64
-	Totalram  uint64
-	Freeram   uint64
-	Sharedram uint64
-	Bufferram uint64
-	Totalswap uint64
-	Freeswap  uint64
-	Procs     uint16
-	Pad       uint16
-	Totalhigh uint64
-	Freehigh  uint64
-	Unit      uint32
-	_         [0]int8
-	_         [4]byte
-}
-
-type Utsname struct {
-	Sysname    [65]byte
-	Nodename   [65]byte
-	Release    [65]byte
-	Version    [65]byte
-	Machine    [65]byte
-	Domainname [65]byte
-}
-
-type Ustat_t struct {
-	Tfree  int32
-	Tinode uint64
-	Fname  [6]int8
-	Fpack  [6]int8
-	_      [4]byte
-=======
 type CryptoStatCipher struct {
 	Type         [64]int8
 	Encrypt_cnt  uint64
@@ -1045,7 +491,6 @@
 	Hash_cnt  uint64
 	Hash_tlen uint64
 	Err_cnt   uint64
->>>>>>> 56c592a5
 }
 
 type CryptoStatKPP struct {
@@ -1056,23 +501,6 @@
 	Err_cnt                   uint64
 }
 
-<<<<<<< HEAD
-const (
-	AT_EMPTY_PATH   = 0x1000
-	AT_FDCWD        = -0x64
-	AT_NO_AUTOMOUNT = 0x800
-	AT_REMOVEDIR    = 0x200
-
-	AT_STATX_SYNC_AS_STAT = 0x0
-	AT_STATX_FORCE_SYNC   = 0x2000
-	AT_STATX_DONT_SYNC    = 0x4000
-
-	AT_SYMLINK_FOLLOW   = 0x400
-	AT_SYMLINK_NOFOLLOW = 0x100
-
-	AT_EACCESS = 0x200
-)
-=======
 type CryptoStatRNG struct {
 	Type          [64]int8
 	Generate_cnt  uint64
@@ -1080,1448 +508,6 @@
 	Seed_cnt      uint64
 	Err_cnt       uint64
 }
->>>>>>> 56c592a5
-
-type CryptoStatLarval struct {
-	Type [64]int8
-}
-
-type CryptoReportLarval struct {
-	Type [64]int8
-}
-
-<<<<<<< HEAD
-type Sigset_t struct {
-	Val [16]uint64
-}
-
-const _C__NSIG = 0x80
-
-type SignalfdSiginfo struct {
-	Signo     uint32
-	Errno     int32
-	Code      int32
-	Pid       uint32
-	Uid       uint32
-	Fd        int32
-	Tid       uint32
-	Band      uint32
-	Overrun   uint32
-	Trapno    uint32
-	Status    int32
-	Int       int32
-	Ptr       uint64
-	Utime     uint64
-	Stime     uint64
-	Addr      uint64
-	Addr_lsb  uint16
-	_         uint16
-	Syscall   int32
-	Call_addr uint64
-	Arch      uint32
-	_         [28]uint8
-}
-
-const PERF_IOC_FLAG_GROUP = 0x1
-
-type Termios struct {
-	Iflag  uint32
-	Oflag  uint32
-	Cflag  uint32
-	Lflag  uint32
-	Line   uint8
-	Cc     [23]uint8
-	Ispeed uint32
-	Ospeed uint32
-}
-
-type Winsize struct {
-	Row    uint16
-	Col    uint16
-	Xpixel uint16
-	Ypixel uint16
-}
-
-type Taskstats struct {
-	Version                   uint16
-	Ac_exitcode               uint32
-	Ac_flag                   uint8
-	Ac_nice                   uint8
-	Cpu_count                 uint64
-	Cpu_delay_total           uint64
-	Blkio_count               uint64
-	Blkio_delay_total         uint64
-	Swapin_count              uint64
-	Swapin_delay_total        uint64
-	Cpu_run_real_total        uint64
-	Cpu_run_virtual_total     uint64
-	Ac_comm                   [32]int8
-	Ac_sched                  uint8
-	Ac_pad                    [3]uint8
-	_                         [4]byte
-	Ac_uid                    uint32
-	Ac_gid                    uint32
-	Ac_pid                    uint32
-	Ac_ppid                   uint32
-	Ac_btime                  uint32
-	Ac_etime                  uint64
-	Ac_utime                  uint64
-	Ac_stime                  uint64
-	Ac_minflt                 uint64
-	Ac_majflt                 uint64
-	Coremem                   uint64
-	Virtmem                   uint64
-	Hiwater_rss               uint64
-	Hiwater_vm                uint64
-	Read_char                 uint64
-	Write_char                uint64
-	Read_syscalls             uint64
-	Write_syscalls            uint64
-	Read_bytes                uint64
-	Write_bytes               uint64
-	Cancelled_write_bytes     uint64
-	Nvcsw                     uint64
-	Nivcsw                    uint64
-	Ac_utimescaled            uint64
-	Ac_stimescaled            uint64
-	Cpu_scaled_run_real_total uint64
-	Freepages_count           uint64
-	Freepages_delay_total     uint64
-	Thrashing_count           uint64
-	Thrashing_delay_total     uint64
-}
-
-const (
-	TASKSTATS_CMD_UNSPEC                  = 0x0
-	TASKSTATS_CMD_GET                     = 0x1
-	TASKSTATS_CMD_NEW                     = 0x2
-	TASKSTATS_TYPE_UNSPEC                 = 0x0
-	TASKSTATS_TYPE_PID                    = 0x1
-	TASKSTATS_TYPE_TGID                   = 0x2
-	TASKSTATS_TYPE_STATS                  = 0x3
-	TASKSTATS_TYPE_AGGR_PID               = 0x4
-	TASKSTATS_TYPE_AGGR_TGID              = 0x5
-	TASKSTATS_TYPE_NULL                   = 0x6
-	TASKSTATS_CMD_ATTR_UNSPEC             = 0x0
-	TASKSTATS_CMD_ATTR_PID                = 0x1
-	TASKSTATS_CMD_ATTR_TGID               = 0x2
-	TASKSTATS_CMD_ATTR_REGISTER_CPUMASK   = 0x3
-	TASKSTATS_CMD_ATTR_DEREGISTER_CPUMASK = 0x4
-)
-
-type CGroupStats struct {
-	Sleeping        uint64
-	Running         uint64
-	Stopped         uint64
-	Uninterruptible uint64
-	Io_wait         uint64
-}
-
-const (
-	CGROUPSTATS_CMD_UNSPEC        = 0x3
-	CGROUPSTATS_CMD_GET           = 0x4
-	CGROUPSTATS_CMD_NEW           = 0x5
-	CGROUPSTATS_TYPE_UNSPEC       = 0x0
-	CGROUPSTATS_TYPE_CGROUP_STATS = 0x1
-	CGROUPSTATS_CMD_ATTR_UNSPEC   = 0x0
-	CGROUPSTATS_CMD_ATTR_FD       = 0x1
-)
-
-type Genlmsghdr struct {
-	Cmd      uint8
-	Version  uint8
-	Reserved uint16
-}
-
-const (
-	CTRL_CMD_UNSPEC            = 0x0
-	CTRL_CMD_NEWFAMILY         = 0x1
-	CTRL_CMD_DELFAMILY         = 0x2
-	CTRL_CMD_GETFAMILY         = 0x3
-	CTRL_CMD_NEWOPS            = 0x4
-	CTRL_CMD_DELOPS            = 0x5
-	CTRL_CMD_GETOPS            = 0x6
-	CTRL_CMD_NEWMCAST_GRP      = 0x7
-	CTRL_CMD_DELMCAST_GRP      = 0x8
-	CTRL_CMD_GETMCAST_GRP      = 0x9
-	CTRL_ATTR_UNSPEC           = 0x0
-	CTRL_ATTR_FAMILY_ID        = 0x1
-	CTRL_ATTR_FAMILY_NAME      = 0x2
-	CTRL_ATTR_VERSION          = 0x3
-	CTRL_ATTR_HDRSIZE          = 0x4
-	CTRL_ATTR_MAXATTR          = 0x5
-	CTRL_ATTR_OPS              = 0x6
-	CTRL_ATTR_MCAST_GROUPS     = 0x7
-	CTRL_ATTR_OP_UNSPEC        = 0x0
-	CTRL_ATTR_OP_ID            = 0x1
-	CTRL_ATTR_OP_FLAGS         = 0x2
-	CTRL_ATTR_MCAST_GRP_UNSPEC = 0x0
-	CTRL_ATTR_MCAST_GRP_NAME   = 0x1
-	CTRL_ATTR_MCAST_GRP_ID     = 0x2
-)
-
-type cpuMask uint64
-
-const (
-	_CPU_SETSIZE = 0x400
-	_NCPUBITS    = 0x40
-)
-
-const (
-	BDADDR_BREDR     = 0x0
-	BDADDR_LE_PUBLIC = 0x1
-	BDADDR_LE_RANDOM = 0x2
-)
-
-type PerfEventAttr struct {
-	Type               uint32
-	Size               uint32
-	Config             uint64
-	Sample             uint64
-	Sample_type        uint64
-	Read_format        uint64
-	Bits               uint64
-	Wakeup             uint32
-	Bp_type            uint32
-	Ext1               uint64
-	Ext2               uint64
-	Branch_sample_type uint64
-	Sample_regs_user   uint64
-	Sample_stack_user  uint32
-	Clockid            int32
-	Sample_regs_intr   uint64
-	Aux_watermark      uint32
-	Sample_max_stack   uint16
-	_                  uint16
-}
-
-type PerfEventMmapPage struct {
-	Version        uint32
-	Compat_version uint32
-	Lock           uint32
-	Index          uint32
-	Offset         int64
-	Time_enabled   uint64
-	Time_running   uint64
-	Capabilities   uint64
-	Pmc_width      uint16
-	Time_shift     uint16
-	Time_mult      uint32
-	Time_offset    uint64
-	Time_zero      uint64
-	Size           uint32
-	_              [948]uint8
-	Data_head      uint64
-	Data_tail      uint64
-	Data_offset    uint64
-	Data_size      uint64
-	Aux_head       uint64
-	Aux_tail       uint64
-	Aux_offset     uint64
-	Aux_size       uint64
-}
-
-const (
-	PerfBitDisabled               uint64 = CBitFieldMaskBit0
-	PerfBitInherit                       = CBitFieldMaskBit1
-	PerfBitPinned                        = CBitFieldMaskBit2
-	PerfBitExclusive                     = CBitFieldMaskBit3
-	PerfBitExcludeUser                   = CBitFieldMaskBit4
-	PerfBitExcludeKernel                 = CBitFieldMaskBit5
-	PerfBitExcludeHv                     = CBitFieldMaskBit6
-	PerfBitExcludeIdle                   = CBitFieldMaskBit7
-	PerfBitMmap                          = CBitFieldMaskBit8
-	PerfBitComm                          = CBitFieldMaskBit9
-	PerfBitFreq                          = CBitFieldMaskBit10
-	PerfBitInheritStat                   = CBitFieldMaskBit11
-	PerfBitEnableOnExec                  = CBitFieldMaskBit12
-	PerfBitTask                          = CBitFieldMaskBit13
-	PerfBitWatermark                     = CBitFieldMaskBit14
-	PerfBitPreciseIPBit1                 = CBitFieldMaskBit15
-	PerfBitPreciseIPBit2                 = CBitFieldMaskBit16
-	PerfBitMmapData                      = CBitFieldMaskBit17
-	PerfBitSampleIDAll                   = CBitFieldMaskBit18
-	PerfBitExcludeHost                   = CBitFieldMaskBit19
-	PerfBitExcludeGuest                  = CBitFieldMaskBit20
-	PerfBitExcludeCallchainKernel        = CBitFieldMaskBit21
-	PerfBitExcludeCallchainUser          = CBitFieldMaskBit22
-	PerfBitMmap2                         = CBitFieldMaskBit23
-	PerfBitCommExec                      = CBitFieldMaskBit24
-	PerfBitUseClockID                    = CBitFieldMaskBit25
-	PerfBitContextSwitch                 = CBitFieldMaskBit26
-)
-
-const (
-	PERF_TYPE_HARDWARE   = 0x0
-	PERF_TYPE_SOFTWARE   = 0x1
-	PERF_TYPE_TRACEPOINT = 0x2
-	PERF_TYPE_HW_CACHE   = 0x3
-	PERF_TYPE_RAW        = 0x4
-	PERF_TYPE_BREAKPOINT = 0x5
-
-	PERF_COUNT_HW_CPU_CYCLES              = 0x0
-	PERF_COUNT_HW_INSTRUCTIONS            = 0x1
-	PERF_COUNT_HW_CACHE_REFERENCES        = 0x2
-	PERF_COUNT_HW_CACHE_MISSES            = 0x3
-	PERF_COUNT_HW_BRANCH_INSTRUCTIONS     = 0x4
-	PERF_COUNT_HW_BRANCH_MISSES           = 0x5
-	PERF_COUNT_HW_BUS_CYCLES              = 0x6
-	PERF_COUNT_HW_STALLED_CYCLES_FRONTEND = 0x7
-	PERF_COUNT_HW_STALLED_CYCLES_BACKEND  = 0x8
-	PERF_COUNT_HW_REF_CPU_CYCLES          = 0x9
-
-	PERF_COUNT_HW_CACHE_L1D  = 0x0
-	PERF_COUNT_HW_CACHE_L1I  = 0x1
-	PERF_COUNT_HW_CACHE_LL   = 0x2
-	PERF_COUNT_HW_CACHE_DTLB = 0x3
-	PERF_COUNT_HW_CACHE_ITLB = 0x4
-	PERF_COUNT_HW_CACHE_BPU  = 0x5
-	PERF_COUNT_HW_CACHE_NODE = 0x6
-
-	PERF_COUNT_HW_CACHE_OP_READ     = 0x0
-	PERF_COUNT_HW_CACHE_OP_WRITE    = 0x1
-	PERF_COUNT_HW_CACHE_OP_PREFETCH = 0x2
-
-	PERF_COUNT_HW_CACHE_RESULT_ACCESS = 0x0
-	PERF_COUNT_HW_CACHE_RESULT_MISS   = 0x1
-
-	PERF_COUNT_SW_CPU_CLOCK        = 0x0
-	PERF_COUNT_SW_TASK_CLOCK       = 0x1
-	PERF_COUNT_SW_PAGE_FAULTS      = 0x2
-	PERF_COUNT_SW_CONTEXT_SWITCHES = 0x3
-	PERF_COUNT_SW_CPU_MIGRATIONS   = 0x4
-	PERF_COUNT_SW_PAGE_FAULTS_MIN  = 0x5
-	PERF_COUNT_SW_PAGE_FAULTS_MAJ  = 0x6
-	PERF_COUNT_SW_ALIGNMENT_FAULTS = 0x7
-	PERF_COUNT_SW_EMULATION_FAULTS = 0x8
-	PERF_COUNT_SW_DUMMY            = 0x9
-	PERF_COUNT_SW_BPF_OUTPUT       = 0xa
-
-	PERF_SAMPLE_IP           = 0x1
-	PERF_SAMPLE_TID          = 0x2
-	PERF_SAMPLE_TIME         = 0x4
-	PERF_SAMPLE_ADDR         = 0x8
-	PERF_SAMPLE_READ         = 0x10
-	PERF_SAMPLE_CALLCHAIN    = 0x20
-	PERF_SAMPLE_ID           = 0x40
-	PERF_SAMPLE_CPU          = 0x80
-	PERF_SAMPLE_PERIOD       = 0x100
-	PERF_SAMPLE_STREAM_ID    = 0x200
-	PERF_SAMPLE_RAW          = 0x400
-	PERF_SAMPLE_BRANCH_STACK = 0x800
-
-	PERF_SAMPLE_BRANCH_USER       = 0x1
-	PERF_SAMPLE_BRANCH_KERNEL     = 0x2
-	PERF_SAMPLE_BRANCH_HV         = 0x4
-	PERF_SAMPLE_BRANCH_ANY        = 0x8
-	PERF_SAMPLE_BRANCH_ANY_CALL   = 0x10
-	PERF_SAMPLE_BRANCH_ANY_RETURN = 0x20
-	PERF_SAMPLE_BRANCH_IND_CALL   = 0x40
-	PERF_SAMPLE_BRANCH_ABORT_TX   = 0x80
-	PERF_SAMPLE_BRANCH_IN_TX      = 0x100
-	PERF_SAMPLE_BRANCH_NO_TX      = 0x200
-	PERF_SAMPLE_BRANCH_COND       = 0x400
-	PERF_SAMPLE_BRANCH_CALL_STACK = 0x800
-	PERF_SAMPLE_BRANCH_IND_JUMP   = 0x1000
-	PERF_SAMPLE_BRANCH_CALL       = 0x2000
-	PERF_SAMPLE_BRANCH_NO_FLAGS   = 0x4000
-	PERF_SAMPLE_BRANCH_NO_CYCLES  = 0x8000
-	PERF_SAMPLE_BRANCH_TYPE_SAVE  = 0x10000
-
-	PERF_FORMAT_TOTAL_TIME_ENABLED = 0x1
-	PERF_FORMAT_TOTAL_TIME_RUNNING = 0x2
-	PERF_FORMAT_ID                 = 0x4
-	PERF_FORMAT_GROUP              = 0x8
-
-	PERF_RECORD_MMAP            = 0x1
-	PERF_RECORD_LOST            = 0x2
-	PERF_RECORD_COMM            = 0x3
-	PERF_RECORD_EXIT            = 0x4
-	PERF_RECORD_THROTTLE        = 0x5
-	PERF_RECORD_UNTHROTTLE      = 0x6
-	PERF_RECORD_FORK            = 0x7
-	PERF_RECORD_READ            = 0x8
-	PERF_RECORD_SAMPLE          = 0x9
-	PERF_RECORD_MMAP2           = 0xa
-	PERF_RECORD_AUX             = 0xb
-	PERF_RECORD_ITRACE_START    = 0xc
-	PERF_RECORD_LOST_SAMPLES    = 0xd
-	PERF_RECORD_SWITCH          = 0xe
-	PERF_RECORD_SWITCH_CPU_WIDE = 0xf
-	PERF_RECORD_NAMESPACES      = 0x10
-
-	PERF_CONTEXT_HV     = -0x20
-	PERF_CONTEXT_KERNEL = -0x80
-	PERF_CONTEXT_USER   = -0x200
-
-	PERF_CONTEXT_GUEST        = -0x800
-	PERF_CONTEXT_GUEST_KERNEL = -0x880
-	PERF_CONTEXT_GUEST_USER   = -0xa00
-
-	PERF_FLAG_FD_NO_GROUP = 0x1
-	PERF_FLAG_FD_OUTPUT   = 0x2
-	PERF_FLAG_PID_CGROUP  = 0x4
-	PERF_FLAG_FD_CLOEXEC  = 0x8
-)
-
-const (
-	CBitFieldMaskBit0  = 0x8000000000000000
-	CBitFieldMaskBit1  = 0x4000000000000000
-	CBitFieldMaskBit2  = 0x2000000000000000
-	CBitFieldMaskBit3  = 0x1000000000000000
-	CBitFieldMaskBit4  = 0x800000000000000
-	CBitFieldMaskBit5  = 0x400000000000000
-	CBitFieldMaskBit6  = 0x200000000000000
-	CBitFieldMaskBit7  = 0x100000000000000
-	CBitFieldMaskBit8  = 0x80000000000000
-	CBitFieldMaskBit9  = 0x40000000000000
-	CBitFieldMaskBit10 = 0x20000000000000
-	CBitFieldMaskBit11 = 0x10000000000000
-	CBitFieldMaskBit12 = 0x8000000000000
-	CBitFieldMaskBit13 = 0x4000000000000
-	CBitFieldMaskBit14 = 0x2000000000000
-	CBitFieldMaskBit15 = 0x1000000000000
-	CBitFieldMaskBit16 = 0x800000000000
-	CBitFieldMaskBit17 = 0x400000000000
-	CBitFieldMaskBit18 = 0x200000000000
-	CBitFieldMaskBit19 = 0x100000000000
-	CBitFieldMaskBit20 = 0x80000000000
-	CBitFieldMaskBit21 = 0x40000000000
-	CBitFieldMaskBit22 = 0x20000000000
-	CBitFieldMaskBit23 = 0x10000000000
-	CBitFieldMaskBit24 = 0x8000000000
-	CBitFieldMaskBit25 = 0x4000000000
-	CBitFieldMaskBit26 = 0x2000000000
-	CBitFieldMaskBit27 = 0x1000000000
-	CBitFieldMaskBit28 = 0x800000000
-	CBitFieldMaskBit29 = 0x400000000
-	CBitFieldMaskBit30 = 0x200000000
-	CBitFieldMaskBit31 = 0x100000000
-	CBitFieldMaskBit32 = 0x80000000
-	CBitFieldMaskBit33 = 0x40000000
-	CBitFieldMaskBit34 = 0x20000000
-	CBitFieldMaskBit35 = 0x10000000
-	CBitFieldMaskBit36 = 0x8000000
-	CBitFieldMaskBit37 = 0x4000000
-	CBitFieldMaskBit38 = 0x2000000
-	CBitFieldMaskBit39 = 0x1000000
-	CBitFieldMaskBit40 = 0x800000
-	CBitFieldMaskBit41 = 0x400000
-	CBitFieldMaskBit42 = 0x200000
-	CBitFieldMaskBit43 = 0x100000
-	CBitFieldMaskBit44 = 0x80000
-	CBitFieldMaskBit45 = 0x40000
-	CBitFieldMaskBit46 = 0x20000
-	CBitFieldMaskBit47 = 0x10000
-	CBitFieldMaskBit48 = 0x8000
-	CBitFieldMaskBit49 = 0x4000
-	CBitFieldMaskBit50 = 0x2000
-	CBitFieldMaskBit51 = 0x1000
-	CBitFieldMaskBit52 = 0x800
-	CBitFieldMaskBit53 = 0x400
-	CBitFieldMaskBit54 = 0x200
-	CBitFieldMaskBit55 = 0x100
-	CBitFieldMaskBit56 = 0x80
-	CBitFieldMaskBit57 = 0x40
-	CBitFieldMaskBit58 = 0x20
-	CBitFieldMaskBit59 = 0x10
-	CBitFieldMaskBit60 = 0x8
-	CBitFieldMaskBit61 = 0x4
-	CBitFieldMaskBit62 = 0x2
-	CBitFieldMaskBit63 = 0x1
-)
-
-type SockaddrStorage struct {
-	Family uint16
-	_      [118]int8
-	_      uint64
-}
-
-type TCPMD5Sig struct {
-	Addr      SockaddrStorage
-	Flags     uint8
-	Prefixlen uint8
-	Keylen    uint16
-	_         uint32
-	Key       [80]uint8
-}
-
-type HDDriveCmdHdr struct {
-	Command uint8
-	Number  uint8
-	Feature uint8
-	Count   uint8
-}
-
-type HDGeometry struct {
-	Heads     uint8
-	Sectors   uint8
-	Cylinders uint16
-	Start     uint64
-}
-
-type HDDriveID struct {
-	Config         uint16
-	Cyls           uint16
-	Reserved2      uint16
-	Heads          uint16
-	Track_bytes    uint16
-	Sector_bytes   uint16
-	Sectors        uint16
-	Vendor0        uint16
-	Vendor1        uint16
-	Vendor2        uint16
-	Serial_no      [20]uint8
-	Buf_type       uint16
-	Buf_size       uint16
-	Ecc_bytes      uint16
-	Fw_rev         [8]uint8
-	Model          [40]uint8
-	Max_multsect   uint8
-	Vendor3        uint8
-	Dword_io       uint16
-	Vendor4        uint8
-	Capability     uint8
-	Reserved50     uint16
-	Vendor5        uint8
-	TPIO           uint8
-	Vendor6        uint8
-	TDMA           uint8
-	Field_valid    uint16
-	Cur_cyls       uint16
-	Cur_heads      uint16
-	Cur_sectors    uint16
-	Cur_capacity0  uint16
-	Cur_capacity1  uint16
-	Multsect       uint8
-	Multsect_valid uint8
-	Lba_capacity   uint32
-	Dma_1word      uint16
-	Dma_mword      uint16
-	Eide_pio_modes uint16
-	Eide_dma_min   uint16
-	Eide_dma_time  uint16
-	Eide_pio       uint16
-	Eide_pio_iordy uint16
-	Words69_70     [2]uint16
-	Words71_74     [4]uint16
-	Queue_depth    uint16
-	Words76_79     [4]uint16
-	Major_rev_num  uint16
-	Minor_rev_num  uint16
-	Command_set_1  uint16
-	Command_set_2  uint16
-	Cfsse          uint16
-	Cfs_enable_1   uint16
-	Cfs_enable_2   uint16
-	Csf_default    uint16
-	Dma_ultra      uint16
-	Trseuc         uint16
-	TrsEuc         uint16
-	CurAPMvalues   uint16
-	Mprc           uint16
-	Hw_config      uint16
-	Acoustic       uint16
-	Msrqs          uint16
-	Sxfert         uint16
-	Sal            uint16
-	Spg            uint32
-	Lba_capacity_2 uint64
-	Words104_125   [22]uint16
-	Last_lun       uint16
-	Word127        uint16
-	Dlf            uint16
-	Csfo           uint16
-	Words130_155   [26]uint16
-	Word156        uint16
-	Words157_159   [3]uint16
-	Cfa_power      uint16
-	Words161_175   [15]uint16
-	Words176_205   [30]uint16
-	Words206_254   [49]uint16
-	Integrity_word uint16
-}
-
-type Statfs_t struct {
-	Type    int64
-	Bsize   int64
-	Frsize  int64
-	Blocks  uint64
-	Bfree   uint64
-	Files   uint64
-	Ffree   uint64
-	Bavail  uint64
-	Fsid    Fsid
-	Namelen int64
-	Flags   int64
-	Spare   [5]int64
-}
-
-const (
-	ST_MANDLOCK    = 0x40
-	ST_NOATIME     = 0x400
-	ST_NODEV       = 0x4
-	ST_NODIRATIME  = 0x800
-	ST_NOEXEC      = 0x8
-	ST_NOSUID      = 0x2
-	ST_RDONLY      = 0x1
-	ST_RELATIME    = 0x1000
-	ST_SYNCHRONOUS = 0x10
-)
-
-type TpacketHdr struct {
-	Status  uint64
-	Len     uint32
-	Snaplen uint32
-	Mac     uint16
-	Net     uint16
-	Sec     uint32
-	Usec    uint32
-	_       [4]byte
-}
-
-type Tpacket2Hdr struct {
-	Status    uint32
-	Len       uint32
-	Snaplen   uint32
-	Mac       uint16
-	Net       uint16
-	Sec       uint32
-	Nsec      uint32
-	Vlan_tci  uint16
-	Vlan_tpid uint16
-	_         [4]uint8
-}
-
-type Tpacket3Hdr struct {
-	Next_offset uint32
-	Sec         uint32
-	Nsec        uint32
-	Snaplen     uint32
-	Len         uint32
-	Status      uint32
-	Mac         uint16
-	Net         uint16
-	Hv1         TpacketHdrVariant1
-	_           [8]uint8
-}
-
-type TpacketHdrVariant1 struct {
-	Rxhash    uint32
-	Vlan_tci  uint32
-	Vlan_tpid uint16
-	_         uint16
-}
-
-type TpacketBlockDesc struct {
-	Version uint32
-	To_priv uint32
-	Hdr     [40]byte
-}
-
-type TpacketBDTS struct {
-	Sec  uint32
-	Usec uint32
-}
-
-type TpacketHdrV1 struct {
-	Block_status        uint32
-	Num_pkts            uint32
-	Offset_to_first_pkt uint32
-	Blk_len             uint32
-	Seq_num             uint64
-	Ts_first_pkt        TpacketBDTS
-	Ts_last_pkt         TpacketBDTS
-}
-
-type TpacketReq struct {
-	Block_size uint32
-	Block_nr   uint32
-	Frame_size uint32
-	Frame_nr   uint32
-}
-
-type TpacketReq3 struct {
-	Block_size       uint32
-	Block_nr         uint32
-	Frame_size       uint32
-	Frame_nr         uint32
-	Retire_blk_tov   uint32
-	Sizeof_priv      uint32
-	Feature_req_word uint32
-}
-
-type TpacketStats struct {
-	Packets uint32
-	Drops   uint32
-}
-
-type TpacketStatsV3 struct {
-	Packets      uint32
-	Drops        uint32
-	Freeze_q_cnt uint32
-}
-
-type TpacketAuxdata struct {
-	Status    uint32
-	Len       uint32
-	Snaplen   uint32
-	Mac       uint16
-	Net       uint16
-	Vlan_tci  uint16
-	Vlan_tpid uint16
-}
-
-const (
-	TPACKET_V1 = 0x0
-	TPACKET_V2 = 0x1
-	TPACKET_V3 = 0x2
-)
-
-const (
-	SizeofTpacketHdr  = 0x20
-	SizeofTpacket2Hdr = 0x20
-	SizeofTpacket3Hdr = 0x30
-
-	SizeofTpacketStats   = 0x8
-	SizeofTpacketStatsV3 = 0xc
-)
-
-const (
-	NF_INET_PRE_ROUTING  = 0x0
-	NF_INET_LOCAL_IN     = 0x1
-	NF_INET_FORWARD      = 0x2
-	NF_INET_LOCAL_OUT    = 0x3
-	NF_INET_POST_ROUTING = 0x4
-	NF_INET_NUMHOOKS     = 0x5
-)
-
-const (
-	NF_NETDEV_INGRESS  = 0x0
-	NF_NETDEV_NUMHOOKS = 0x1
-)
-
-const (
-	NFPROTO_UNSPEC   = 0x0
-	NFPROTO_INET     = 0x1
-	NFPROTO_IPV4     = 0x2
-	NFPROTO_ARP      = 0x3
-	NFPROTO_NETDEV   = 0x5
-	NFPROTO_BRIDGE   = 0x7
-	NFPROTO_IPV6     = 0xa
-	NFPROTO_DECNET   = 0xc
-	NFPROTO_NUMPROTO = 0xd
-)
-
-type Nfgenmsg struct {
-	Nfgen_family uint8
-	Version      uint8
-	Res_id       uint16
-}
-
-const (
-	NFNL_BATCH_UNSPEC = 0x0
-	NFNL_BATCH_GENID  = 0x1
-)
-
-const (
-	NFT_REG_VERDICT                   = 0x0
-	NFT_REG_1                         = 0x1
-	NFT_REG_2                         = 0x2
-	NFT_REG_3                         = 0x3
-	NFT_REG_4                         = 0x4
-	NFT_REG32_00                      = 0x8
-	NFT_REG32_01                      = 0x9
-	NFT_REG32_02                      = 0xa
-	NFT_REG32_03                      = 0xb
-	NFT_REG32_04                      = 0xc
-	NFT_REG32_05                      = 0xd
-	NFT_REG32_06                      = 0xe
-	NFT_REG32_07                      = 0xf
-	NFT_REG32_08                      = 0x10
-	NFT_REG32_09                      = 0x11
-	NFT_REG32_10                      = 0x12
-	NFT_REG32_11                      = 0x13
-	NFT_REG32_12                      = 0x14
-	NFT_REG32_13                      = 0x15
-	NFT_REG32_14                      = 0x16
-	NFT_REG32_15                      = 0x17
-	NFT_CONTINUE                      = -0x1
-	NFT_BREAK                         = -0x2
-	NFT_JUMP                          = -0x3
-	NFT_GOTO                          = -0x4
-	NFT_RETURN                        = -0x5
-	NFT_MSG_NEWTABLE                  = 0x0
-	NFT_MSG_GETTABLE                  = 0x1
-	NFT_MSG_DELTABLE                  = 0x2
-	NFT_MSG_NEWCHAIN                  = 0x3
-	NFT_MSG_GETCHAIN                  = 0x4
-	NFT_MSG_DELCHAIN                  = 0x5
-	NFT_MSG_NEWRULE                   = 0x6
-	NFT_MSG_GETRULE                   = 0x7
-	NFT_MSG_DELRULE                   = 0x8
-	NFT_MSG_NEWSET                    = 0x9
-	NFT_MSG_GETSET                    = 0xa
-	NFT_MSG_DELSET                    = 0xb
-	NFT_MSG_NEWSETELEM                = 0xc
-	NFT_MSG_GETSETELEM                = 0xd
-	NFT_MSG_DELSETELEM                = 0xe
-	NFT_MSG_NEWGEN                    = 0xf
-	NFT_MSG_GETGEN                    = 0x10
-	NFT_MSG_TRACE                     = 0x11
-	NFT_MSG_NEWOBJ                    = 0x12
-	NFT_MSG_GETOBJ                    = 0x13
-	NFT_MSG_DELOBJ                    = 0x14
-	NFT_MSG_GETOBJ_RESET              = 0x15
-	NFT_MSG_MAX                       = 0x19
-	NFTA_LIST_UNPEC                   = 0x0
-	NFTA_LIST_ELEM                    = 0x1
-	NFTA_HOOK_UNSPEC                  = 0x0
-	NFTA_HOOK_HOOKNUM                 = 0x1
-	NFTA_HOOK_PRIORITY                = 0x2
-	NFTA_HOOK_DEV                     = 0x3
-	NFT_TABLE_F_DORMANT               = 0x1
-	NFTA_TABLE_UNSPEC                 = 0x0
-	NFTA_TABLE_NAME                   = 0x1
-	NFTA_TABLE_FLAGS                  = 0x2
-	NFTA_TABLE_USE                    = 0x3
-	NFTA_CHAIN_UNSPEC                 = 0x0
-	NFTA_CHAIN_TABLE                  = 0x1
-	NFTA_CHAIN_HANDLE                 = 0x2
-	NFTA_CHAIN_NAME                   = 0x3
-	NFTA_CHAIN_HOOK                   = 0x4
-	NFTA_CHAIN_POLICY                 = 0x5
-	NFTA_CHAIN_USE                    = 0x6
-	NFTA_CHAIN_TYPE                   = 0x7
-	NFTA_CHAIN_COUNTERS               = 0x8
-	NFTA_CHAIN_PAD                    = 0x9
-	NFTA_RULE_UNSPEC                  = 0x0
-	NFTA_RULE_TABLE                   = 0x1
-	NFTA_RULE_CHAIN                   = 0x2
-	NFTA_RULE_HANDLE                  = 0x3
-	NFTA_RULE_EXPRESSIONS             = 0x4
-	NFTA_RULE_COMPAT                  = 0x5
-	NFTA_RULE_POSITION                = 0x6
-	NFTA_RULE_USERDATA                = 0x7
-	NFTA_RULE_PAD                     = 0x8
-	NFTA_RULE_ID                      = 0x9
-	NFT_RULE_COMPAT_F_INV             = 0x2
-	NFT_RULE_COMPAT_F_MASK            = 0x2
-	NFTA_RULE_COMPAT_UNSPEC           = 0x0
-	NFTA_RULE_COMPAT_PROTO            = 0x1
-	NFTA_RULE_COMPAT_FLAGS            = 0x2
-	NFT_SET_ANONYMOUS                 = 0x1
-	NFT_SET_CONSTANT                  = 0x2
-	NFT_SET_INTERVAL                  = 0x4
-	NFT_SET_MAP                       = 0x8
-	NFT_SET_TIMEOUT                   = 0x10
-	NFT_SET_EVAL                      = 0x20
-	NFT_SET_OBJECT                    = 0x40
-	NFT_SET_POL_PERFORMANCE           = 0x0
-	NFT_SET_POL_MEMORY                = 0x1
-	NFTA_SET_DESC_UNSPEC              = 0x0
-	NFTA_SET_DESC_SIZE                = 0x1
-	NFTA_SET_UNSPEC                   = 0x0
-	NFTA_SET_TABLE                    = 0x1
-	NFTA_SET_NAME                     = 0x2
-	NFTA_SET_FLAGS                    = 0x3
-	NFTA_SET_KEY_TYPE                 = 0x4
-	NFTA_SET_KEY_LEN                  = 0x5
-	NFTA_SET_DATA_TYPE                = 0x6
-	NFTA_SET_DATA_LEN                 = 0x7
-	NFTA_SET_POLICY                   = 0x8
-	NFTA_SET_DESC                     = 0x9
-	NFTA_SET_ID                       = 0xa
-	NFTA_SET_TIMEOUT                  = 0xb
-	NFTA_SET_GC_INTERVAL              = 0xc
-	NFTA_SET_USERDATA                 = 0xd
-	NFTA_SET_PAD                      = 0xe
-	NFTA_SET_OBJ_TYPE                 = 0xf
-	NFT_SET_ELEM_INTERVAL_END         = 0x1
-	NFTA_SET_ELEM_UNSPEC              = 0x0
-	NFTA_SET_ELEM_KEY                 = 0x1
-	NFTA_SET_ELEM_DATA                = 0x2
-	NFTA_SET_ELEM_FLAGS               = 0x3
-	NFTA_SET_ELEM_TIMEOUT             = 0x4
-	NFTA_SET_ELEM_EXPIRATION          = 0x5
-	NFTA_SET_ELEM_USERDATA            = 0x6
-	NFTA_SET_ELEM_EXPR                = 0x7
-	NFTA_SET_ELEM_PAD                 = 0x8
-	NFTA_SET_ELEM_OBJREF              = 0x9
-	NFTA_SET_ELEM_LIST_UNSPEC         = 0x0
-	NFTA_SET_ELEM_LIST_TABLE          = 0x1
-	NFTA_SET_ELEM_LIST_SET            = 0x2
-	NFTA_SET_ELEM_LIST_ELEMENTS       = 0x3
-	NFTA_SET_ELEM_LIST_SET_ID         = 0x4
-	NFT_DATA_VALUE                    = 0x0
-	NFT_DATA_VERDICT                  = 0xffffff00
-	NFTA_DATA_UNSPEC                  = 0x0
-	NFTA_DATA_VALUE                   = 0x1
-	NFTA_DATA_VERDICT                 = 0x2
-	NFTA_VERDICT_UNSPEC               = 0x0
-	NFTA_VERDICT_CODE                 = 0x1
-	NFTA_VERDICT_CHAIN                = 0x2
-	NFTA_EXPR_UNSPEC                  = 0x0
-	NFTA_EXPR_NAME                    = 0x1
-	NFTA_EXPR_DATA                    = 0x2
-	NFTA_IMMEDIATE_UNSPEC             = 0x0
-	NFTA_IMMEDIATE_DREG               = 0x1
-	NFTA_IMMEDIATE_DATA               = 0x2
-	NFTA_BITWISE_UNSPEC               = 0x0
-	NFTA_BITWISE_SREG                 = 0x1
-	NFTA_BITWISE_DREG                 = 0x2
-	NFTA_BITWISE_LEN                  = 0x3
-	NFTA_BITWISE_MASK                 = 0x4
-	NFTA_BITWISE_XOR                  = 0x5
-	NFT_BYTEORDER_NTOH                = 0x0
-	NFT_BYTEORDER_HTON                = 0x1
-	NFTA_BYTEORDER_UNSPEC             = 0x0
-	NFTA_BYTEORDER_SREG               = 0x1
-	NFTA_BYTEORDER_DREG               = 0x2
-	NFTA_BYTEORDER_OP                 = 0x3
-	NFTA_BYTEORDER_LEN                = 0x4
-	NFTA_BYTEORDER_SIZE               = 0x5
-	NFT_CMP_EQ                        = 0x0
-	NFT_CMP_NEQ                       = 0x1
-	NFT_CMP_LT                        = 0x2
-	NFT_CMP_LTE                       = 0x3
-	NFT_CMP_GT                        = 0x4
-	NFT_CMP_GTE                       = 0x5
-	NFTA_CMP_UNSPEC                   = 0x0
-	NFTA_CMP_SREG                     = 0x1
-	NFTA_CMP_OP                       = 0x2
-	NFTA_CMP_DATA                     = 0x3
-	NFT_RANGE_EQ                      = 0x0
-	NFT_RANGE_NEQ                     = 0x1
-	NFTA_RANGE_UNSPEC                 = 0x0
-	NFTA_RANGE_SREG                   = 0x1
-	NFTA_RANGE_OP                     = 0x2
-	NFTA_RANGE_FROM_DATA              = 0x3
-	NFTA_RANGE_TO_DATA                = 0x4
-	NFT_LOOKUP_F_INV                  = 0x1
-	NFTA_LOOKUP_UNSPEC                = 0x0
-	NFTA_LOOKUP_SET                   = 0x1
-	NFTA_LOOKUP_SREG                  = 0x2
-	NFTA_LOOKUP_DREG                  = 0x3
-	NFTA_LOOKUP_SET_ID                = 0x4
-	NFTA_LOOKUP_FLAGS                 = 0x5
-	NFT_DYNSET_OP_ADD                 = 0x0
-	NFT_DYNSET_OP_UPDATE              = 0x1
-	NFT_DYNSET_F_INV                  = 0x1
-	NFTA_DYNSET_UNSPEC                = 0x0
-	NFTA_DYNSET_SET_NAME              = 0x1
-	NFTA_DYNSET_SET_ID                = 0x2
-	NFTA_DYNSET_OP                    = 0x3
-	NFTA_DYNSET_SREG_KEY              = 0x4
-	NFTA_DYNSET_SREG_DATA             = 0x5
-	NFTA_DYNSET_TIMEOUT               = 0x6
-	NFTA_DYNSET_EXPR                  = 0x7
-	NFTA_DYNSET_PAD                   = 0x8
-	NFTA_DYNSET_FLAGS                 = 0x9
-	NFT_PAYLOAD_LL_HEADER             = 0x0
-	NFT_PAYLOAD_NETWORK_HEADER        = 0x1
-	NFT_PAYLOAD_TRANSPORT_HEADER      = 0x2
-	NFT_PAYLOAD_CSUM_NONE             = 0x0
-	NFT_PAYLOAD_CSUM_INET             = 0x1
-	NFT_PAYLOAD_L4CSUM_PSEUDOHDR      = 0x1
-	NFTA_PAYLOAD_UNSPEC               = 0x0
-	NFTA_PAYLOAD_DREG                 = 0x1
-	NFTA_PAYLOAD_BASE                 = 0x2
-	NFTA_PAYLOAD_OFFSET               = 0x3
-	NFTA_PAYLOAD_LEN                  = 0x4
-	NFTA_PAYLOAD_SREG                 = 0x5
-	NFTA_PAYLOAD_CSUM_TYPE            = 0x6
-	NFTA_PAYLOAD_CSUM_OFFSET          = 0x7
-	NFTA_PAYLOAD_CSUM_FLAGS           = 0x8
-	NFT_EXTHDR_F_PRESENT              = 0x1
-	NFT_EXTHDR_OP_IPV6                = 0x0
-	NFT_EXTHDR_OP_TCPOPT              = 0x1
-	NFTA_EXTHDR_UNSPEC                = 0x0
-	NFTA_EXTHDR_DREG                  = 0x1
-	NFTA_EXTHDR_TYPE                  = 0x2
-	NFTA_EXTHDR_OFFSET                = 0x3
-	NFTA_EXTHDR_LEN                   = 0x4
-	NFTA_EXTHDR_FLAGS                 = 0x5
-	NFTA_EXTHDR_OP                    = 0x6
-	NFTA_EXTHDR_SREG                  = 0x7
-	NFT_META_LEN                      = 0x0
-	NFT_META_PROTOCOL                 = 0x1
-	NFT_META_PRIORITY                 = 0x2
-	NFT_META_MARK                     = 0x3
-	NFT_META_IIF                      = 0x4
-	NFT_META_OIF                      = 0x5
-	NFT_META_IIFNAME                  = 0x6
-	NFT_META_OIFNAME                  = 0x7
-	NFT_META_IIFTYPE                  = 0x8
-	NFT_META_OIFTYPE                  = 0x9
-	NFT_META_SKUID                    = 0xa
-	NFT_META_SKGID                    = 0xb
-	NFT_META_NFTRACE                  = 0xc
-	NFT_META_RTCLASSID                = 0xd
-	NFT_META_SECMARK                  = 0xe
-	NFT_META_NFPROTO                  = 0xf
-	NFT_META_L4PROTO                  = 0x10
-	NFT_META_BRI_IIFNAME              = 0x11
-	NFT_META_BRI_OIFNAME              = 0x12
-	NFT_META_PKTTYPE                  = 0x13
-	NFT_META_CPU                      = 0x14
-	NFT_META_IIFGROUP                 = 0x15
-	NFT_META_OIFGROUP                 = 0x16
-	NFT_META_CGROUP                   = 0x17
-	NFT_META_PRANDOM                  = 0x18
-	NFT_RT_CLASSID                    = 0x0
-	NFT_RT_NEXTHOP4                   = 0x1
-	NFT_RT_NEXTHOP6                   = 0x2
-	NFT_RT_TCPMSS                     = 0x3
-	NFT_HASH_JENKINS                  = 0x0
-	NFT_HASH_SYM                      = 0x1
-	NFTA_HASH_UNSPEC                  = 0x0
-	NFTA_HASH_SREG                    = 0x1
-	NFTA_HASH_DREG                    = 0x2
-	NFTA_HASH_LEN                     = 0x3
-	NFTA_HASH_MODULUS                 = 0x4
-	NFTA_HASH_SEED                    = 0x5
-	NFTA_HASH_OFFSET                  = 0x6
-	NFTA_HASH_TYPE                    = 0x7
-	NFTA_META_UNSPEC                  = 0x0
-	NFTA_META_DREG                    = 0x1
-	NFTA_META_KEY                     = 0x2
-	NFTA_META_SREG                    = 0x3
-	NFTA_RT_UNSPEC                    = 0x0
-	NFTA_RT_DREG                      = 0x1
-	NFTA_RT_KEY                       = 0x2
-	NFT_CT_STATE                      = 0x0
-	NFT_CT_DIRECTION                  = 0x1
-	NFT_CT_STATUS                     = 0x2
-	NFT_CT_MARK                       = 0x3
-	NFT_CT_SECMARK                    = 0x4
-	NFT_CT_EXPIRATION                 = 0x5
-	NFT_CT_HELPER                     = 0x6
-	NFT_CT_L3PROTOCOL                 = 0x7
-	NFT_CT_SRC                        = 0x8
-	NFT_CT_DST                        = 0x9
-	NFT_CT_PROTOCOL                   = 0xa
-	NFT_CT_PROTO_SRC                  = 0xb
-	NFT_CT_PROTO_DST                  = 0xc
-	NFT_CT_LABELS                     = 0xd
-	NFT_CT_PKTS                       = 0xe
-	NFT_CT_BYTES                      = 0xf
-	NFT_CT_AVGPKT                     = 0x10
-	NFT_CT_ZONE                       = 0x11
-	NFT_CT_EVENTMASK                  = 0x12
-	NFTA_CT_UNSPEC                    = 0x0
-	NFTA_CT_DREG                      = 0x1
-	NFTA_CT_KEY                       = 0x2
-	NFTA_CT_DIRECTION                 = 0x3
-	NFTA_CT_SREG                      = 0x4
-	NFT_LIMIT_PKTS                    = 0x0
-	NFT_LIMIT_PKT_BYTES               = 0x1
-	NFT_LIMIT_F_INV                   = 0x1
-	NFTA_LIMIT_UNSPEC                 = 0x0
-	NFTA_LIMIT_RATE                   = 0x1
-	NFTA_LIMIT_UNIT                   = 0x2
-	NFTA_LIMIT_BURST                  = 0x3
-	NFTA_LIMIT_TYPE                   = 0x4
-	NFTA_LIMIT_FLAGS                  = 0x5
-	NFTA_LIMIT_PAD                    = 0x6
-	NFTA_COUNTER_UNSPEC               = 0x0
-	NFTA_COUNTER_BYTES                = 0x1
-	NFTA_COUNTER_PACKETS              = 0x2
-	NFTA_COUNTER_PAD                  = 0x3
-	NFTA_LOG_UNSPEC                   = 0x0
-	NFTA_LOG_GROUP                    = 0x1
-	NFTA_LOG_PREFIX                   = 0x2
-	NFTA_LOG_SNAPLEN                  = 0x3
-	NFTA_LOG_QTHRESHOLD               = 0x4
-	NFTA_LOG_LEVEL                    = 0x5
-	NFTA_LOG_FLAGS                    = 0x6
-	NFTA_QUEUE_UNSPEC                 = 0x0
-	NFTA_QUEUE_NUM                    = 0x1
-	NFTA_QUEUE_TOTAL                  = 0x2
-	NFTA_QUEUE_FLAGS                  = 0x3
-	NFTA_QUEUE_SREG_QNUM              = 0x4
-	NFT_QUOTA_F_INV                   = 0x1
-	NFT_QUOTA_F_DEPLETED              = 0x2
-	NFTA_QUOTA_UNSPEC                 = 0x0
-	NFTA_QUOTA_BYTES                  = 0x1
-	NFTA_QUOTA_FLAGS                  = 0x2
-	NFTA_QUOTA_PAD                    = 0x3
-	NFTA_QUOTA_CONSUMED               = 0x4
-	NFT_REJECT_ICMP_UNREACH           = 0x0
-	NFT_REJECT_TCP_RST                = 0x1
-	NFT_REJECT_ICMPX_UNREACH          = 0x2
-	NFT_REJECT_ICMPX_NO_ROUTE         = 0x0
-	NFT_REJECT_ICMPX_PORT_UNREACH     = 0x1
-	NFT_REJECT_ICMPX_HOST_UNREACH     = 0x2
-	NFT_REJECT_ICMPX_ADMIN_PROHIBITED = 0x3
-	NFTA_REJECT_UNSPEC                = 0x0
-	NFTA_REJECT_TYPE                  = 0x1
-	NFTA_REJECT_ICMP_CODE             = 0x2
-	NFT_NAT_SNAT                      = 0x0
-	NFT_NAT_DNAT                      = 0x1
-	NFTA_NAT_UNSPEC                   = 0x0
-	NFTA_NAT_TYPE                     = 0x1
-	NFTA_NAT_FAMILY                   = 0x2
-	NFTA_NAT_REG_ADDR_MIN             = 0x3
-	NFTA_NAT_REG_ADDR_MAX             = 0x4
-	NFTA_NAT_REG_PROTO_MIN            = 0x5
-	NFTA_NAT_REG_PROTO_MAX            = 0x6
-	NFTA_NAT_FLAGS                    = 0x7
-	NFTA_MASQ_UNSPEC                  = 0x0
-	NFTA_MASQ_FLAGS                   = 0x1
-	NFTA_MASQ_REG_PROTO_MIN           = 0x2
-	NFTA_MASQ_REG_PROTO_MAX           = 0x3
-	NFTA_REDIR_UNSPEC                 = 0x0
-	NFTA_REDIR_REG_PROTO_MIN          = 0x1
-	NFTA_REDIR_REG_PROTO_MAX          = 0x2
-	NFTA_REDIR_FLAGS                  = 0x3
-	NFTA_DUP_UNSPEC                   = 0x0
-	NFTA_DUP_SREG_ADDR                = 0x1
-	NFTA_DUP_SREG_DEV                 = 0x2
-	NFTA_FWD_UNSPEC                   = 0x0
-	NFTA_FWD_SREG_DEV                 = 0x1
-	NFTA_OBJREF_UNSPEC                = 0x0
-	NFTA_OBJREF_IMM_TYPE              = 0x1
-	NFTA_OBJREF_IMM_NAME              = 0x2
-	NFTA_OBJREF_SET_SREG              = 0x3
-	NFTA_OBJREF_SET_NAME              = 0x4
-	NFTA_OBJREF_SET_ID                = 0x5
-	NFTA_GEN_UNSPEC                   = 0x0
-	NFTA_GEN_ID                       = 0x1
-	NFTA_GEN_PROC_PID                 = 0x2
-	NFTA_GEN_PROC_NAME                = 0x3
-	NFTA_FIB_UNSPEC                   = 0x0
-	NFTA_FIB_DREG                     = 0x1
-	NFTA_FIB_RESULT                   = 0x2
-	NFTA_FIB_FLAGS                    = 0x3
-	NFT_FIB_RESULT_UNSPEC             = 0x0
-	NFT_FIB_RESULT_OIF                = 0x1
-	NFT_FIB_RESULT_OIFNAME            = 0x2
-	NFT_FIB_RESULT_ADDRTYPE           = 0x3
-	NFTA_FIB_F_SADDR                  = 0x1
-	NFTA_FIB_F_DADDR                  = 0x2
-	NFTA_FIB_F_MARK                   = 0x4
-	NFTA_FIB_F_IIF                    = 0x8
-	NFTA_FIB_F_OIF                    = 0x10
-	NFTA_FIB_F_PRESENT                = 0x20
-	NFTA_CT_HELPER_UNSPEC             = 0x0
-	NFTA_CT_HELPER_NAME               = 0x1
-	NFTA_CT_HELPER_L3PROTO            = 0x2
-	NFTA_CT_HELPER_L4PROTO            = 0x3
-	NFTA_OBJ_UNSPEC                   = 0x0
-	NFTA_OBJ_TABLE                    = 0x1
-	NFTA_OBJ_NAME                     = 0x2
-	NFTA_OBJ_TYPE                     = 0x3
-	NFTA_OBJ_DATA                     = 0x4
-	NFTA_OBJ_USE                      = 0x5
-	NFTA_TRACE_UNSPEC                 = 0x0
-	NFTA_TRACE_TABLE                  = 0x1
-	NFTA_TRACE_CHAIN                  = 0x2
-	NFTA_TRACE_RULE_HANDLE            = 0x3
-	NFTA_TRACE_TYPE                   = 0x4
-	NFTA_TRACE_VERDICT                = 0x5
-	NFTA_TRACE_ID                     = 0x6
-	NFTA_TRACE_LL_HEADER              = 0x7
-	NFTA_TRACE_NETWORK_HEADER         = 0x8
-	NFTA_TRACE_TRANSPORT_HEADER       = 0x9
-	NFTA_TRACE_IIF                    = 0xa
-	NFTA_TRACE_IIFTYPE                = 0xb
-	NFTA_TRACE_OIF                    = 0xc
-	NFTA_TRACE_OIFTYPE                = 0xd
-	NFTA_TRACE_MARK                   = 0xe
-	NFTA_TRACE_NFPROTO                = 0xf
-	NFTA_TRACE_POLICY                 = 0x10
-	NFTA_TRACE_PAD                    = 0x11
-	NFT_TRACETYPE_UNSPEC              = 0x0
-	NFT_TRACETYPE_POLICY              = 0x1
-	NFT_TRACETYPE_RETURN              = 0x2
-	NFT_TRACETYPE_RULE                = 0x3
-	NFTA_NG_UNSPEC                    = 0x0
-	NFTA_NG_DREG                      = 0x1
-	NFTA_NG_MODULUS                   = 0x2
-	NFTA_NG_TYPE                      = 0x3
-	NFTA_NG_OFFSET                    = 0x4
-	NFT_NG_INCREMENTAL                = 0x0
-	NFT_NG_RANDOM                     = 0x1
-)
-
-type RTCTime struct {
-	Sec   int32
-	Min   int32
-	Hour  int32
-	Mday  int32
-	Mon   int32
-	Year  int32
-	Wday  int32
-	Yday  int32
-	Isdst int32
-}
-
-type RTCWkAlrm struct {
-	Enabled uint8
-	Pending uint8
-	Time    RTCTime
-}
-
-type RTCPLLInfo struct {
-	Ctrl    int32
-	Value   int32
-	Max     int32
-	Min     int32
-	Posmult int32
-	Negmult int32
-	Clock   int64
-}
-
-type BlkpgIoctlArg struct {
-	Op      int32
-	Flags   int32
-	Datalen int32
-	Data    *byte
-}
-
-type BlkpgPartition struct {
-	Start   int64
-	Length  int64
-	Pno     int32
-	Devname [64]uint8
-	Volname [64]uint8
-	_       [4]byte
-}
-
-const (
-	BLKPG                  = 0x20001269
-	BLKPG_ADD_PARTITION    = 0x1
-	BLKPG_DEL_PARTITION    = 0x2
-	BLKPG_RESIZE_PARTITION = 0x3
-)
-
-const (
-	NETNSA_NONE = 0x0
-	NETNSA_NSID = 0x1
-	NETNSA_PID  = 0x2
-	NETNSA_FD   = 0x3
-)
-
-type XDPRingOffset struct {
-	Producer uint64
-	Consumer uint64
-	Desc     uint64
-}
-
-type XDPMmapOffsets struct {
-	Rx XDPRingOffset
-	Tx XDPRingOffset
-	Fr XDPRingOffset
-	Cr XDPRingOffset
-}
-
-type XDPUmemReg struct {
-	Addr     uint64
-	Len      uint64
-	Size     uint32
-	Headroom uint32
-}
-
-type XDPStatistics struct {
-	Rx_dropped       uint64
-	Rx_invalid_descs uint64
-	Tx_invalid_descs uint64
-}
-
-type XDPDesc struct {
-	Addr    uint64
-	Len     uint32
-	Options uint32
-}
-
-const (
-	NCSI_CMD_UNSPEC                 = 0x0
-	NCSI_CMD_PKG_INFO               = 0x1
-	NCSI_CMD_SET_INTERFACE          = 0x2
-	NCSI_CMD_CLEAR_INTERFACE        = 0x3
-	NCSI_ATTR_UNSPEC                = 0x0
-	NCSI_ATTR_IFINDEX               = 0x1
-	NCSI_ATTR_PACKAGE_LIST          = 0x2
-	NCSI_ATTR_PACKAGE_ID            = 0x3
-	NCSI_ATTR_CHANNEL_ID            = 0x4
-	NCSI_PKG_ATTR_UNSPEC            = 0x0
-	NCSI_PKG_ATTR                   = 0x1
-	NCSI_PKG_ATTR_ID                = 0x2
-	NCSI_PKG_ATTR_FORCED            = 0x3
-	NCSI_PKG_ATTR_CHANNEL_LIST      = 0x4
-	NCSI_CHANNEL_ATTR_UNSPEC        = 0x0
-	NCSI_CHANNEL_ATTR               = 0x1
-	NCSI_CHANNEL_ATTR_ID            = 0x2
-	NCSI_CHANNEL_ATTR_VERSION_MAJOR = 0x3
-	NCSI_CHANNEL_ATTR_VERSION_MINOR = 0x4
-	NCSI_CHANNEL_ATTR_VERSION_STR   = 0x5
-	NCSI_CHANNEL_ATTR_LINK_STATE    = 0x6
-	NCSI_CHANNEL_ATTR_ACTIVE        = 0x7
-	NCSI_CHANNEL_ATTR_FORCED        = 0x8
-	NCSI_CHANNEL_ATTR_VLAN_LIST     = 0x9
-	NCSI_CHANNEL_ATTR_VLAN_ID       = 0xa
-)
-
-type ScmTimestamping struct {
-	Ts [3]Timespec
-}
-
-const (
-	SOF_TIMESTAMPING_TX_HARDWARE  = 0x1
-	SOF_TIMESTAMPING_TX_SOFTWARE  = 0x2
-	SOF_TIMESTAMPING_RX_HARDWARE  = 0x4
-	SOF_TIMESTAMPING_RX_SOFTWARE  = 0x8
-	SOF_TIMESTAMPING_SOFTWARE     = 0x10
-	SOF_TIMESTAMPING_SYS_HARDWARE = 0x20
-	SOF_TIMESTAMPING_RAW_HARDWARE = 0x40
-	SOF_TIMESTAMPING_OPT_ID       = 0x80
-	SOF_TIMESTAMPING_TX_SCHED     = 0x100
-	SOF_TIMESTAMPING_TX_ACK       = 0x200
-	SOF_TIMESTAMPING_OPT_CMSG     = 0x400
-	SOF_TIMESTAMPING_OPT_TSONLY   = 0x800
-	SOF_TIMESTAMPING_OPT_STATS    = 0x1000
-	SOF_TIMESTAMPING_OPT_PKTINFO  = 0x2000
-	SOF_TIMESTAMPING_OPT_TX_SWHW  = 0x4000
-
-	SOF_TIMESTAMPING_LAST = 0x4000
-	SOF_TIMESTAMPING_MASK = 0x7fff
-
-	SCM_TSTAMP_SND   = 0x0
-	SCM_TSTAMP_SCHED = 0x1
-	SCM_TSTAMP_ACK   = 0x2
-)
-
-type SockExtendedErr struct {
-	Errno  uint32
-	Origin uint8
-	Type   uint8
-	Code   uint8
-	Pad    uint8
-	Info   uint32
-	Data   uint32
-}
-
-type FanotifyEventMetadata struct {
-	Event_len    uint32
-	Vers         uint8
-	Reserved     uint8
-	Metadata_len uint16
-	Mask         uint64
-	Fd           int32
-	Pid          int32
-}
-
-type FanotifyResponse struct {
-	Fd       int32
-	Response uint32
-}
-
-const (
-	CRYPTO_MSG_BASE      = 0x10
-	CRYPTO_MSG_NEWALG    = 0x10
-	CRYPTO_MSG_DELALG    = 0x11
-	CRYPTO_MSG_UPDATEALG = 0x12
-	CRYPTO_MSG_GETALG    = 0x13
-	CRYPTO_MSG_DELRNG    = 0x14
-	CRYPTO_MSG_GETSTAT   = 0x15
-)
-
-const (
-	CRYPTOCFGA_UNSPEC           = 0x0
-	CRYPTOCFGA_PRIORITY_VAL     = 0x1
-	CRYPTOCFGA_REPORT_LARVAL    = 0x2
-	CRYPTOCFGA_REPORT_HASH      = 0x3
-	CRYPTOCFGA_REPORT_BLKCIPHER = 0x4
-	CRYPTOCFGA_REPORT_AEAD      = 0x5
-	CRYPTOCFGA_REPORT_COMPRESS  = 0x6
-	CRYPTOCFGA_REPORT_RNG       = 0x7
-	CRYPTOCFGA_REPORT_CIPHER    = 0x8
-	CRYPTOCFGA_REPORT_AKCIPHER  = 0x9
-	CRYPTOCFGA_REPORT_KPP       = 0xa
-	CRYPTOCFGA_REPORT_ACOMP     = 0xb
-	CRYPTOCFGA_STAT_LARVAL      = 0xc
-	CRYPTOCFGA_STAT_HASH        = 0xd
-	CRYPTOCFGA_STAT_BLKCIPHER   = 0xe
-	CRYPTOCFGA_STAT_AEAD        = 0xf
-	CRYPTOCFGA_STAT_COMPRESS    = 0x10
-	CRYPTOCFGA_STAT_RNG         = 0x11
-	CRYPTOCFGA_STAT_CIPHER      = 0x12
-	CRYPTOCFGA_STAT_AKCIPHER    = 0x13
-	CRYPTOCFGA_STAT_KPP         = 0x14
-	CRYPTOCFGA_STAT_ACOMP       = 0x15
-)
-
-type CryptoUserAlg struct {
-	Name        [64]int8
-	Driver_name [64]int8
-	Module_name [64]int8
-	Type        uint32
-	Mask        uint32
-	Refcnt      uint32
-	Flags       uint32
-}
-
-type CryptoStatAEAD struct {
-	Type         [64]int8
-	Encrypt_cnt  uint64
-	Encrypt_tlen uint64
-	Decrypt_cnt  uint64
-	Decrypt_tlen uint64
-	Err_cnt      uint64
-}
-
-type CryptoStatAKCipher struct {
-	Type         [64]int8
-	Encrypt_cnt  uint64
-	Encrypt_tlen uint64
-	Decrypt_cnt  uint64
-	Decrypt_tlen uint64
-	Verify_cnt   uint64
-	Sign_cnt     uint64
-	Err_cnt      uint64
-}
-
-type CryptoStatCipher struct {
-	Type         [64]int8
-	Encrypt_cnt  uint64
-	Encrypt_tlen uint64
-	Decrypt_cnt  uint64
-	Decrypt_tlen uint64
-	Err_cnt      uint64
-}
-
-type CryptoStatCompress struct {
-	Type            [64]int8
-	Compress_cnt    uint64
-	Compress_tlen   uint64
-	Decompress_cnt  uint64
-	Decompress_tlen uint64
-	Err_cnt         uint64
-}
-
-type CryptoStatHash struct {
-	Type      [64]int8
-	Hash_cnt  uint64
-	Hash_tlen uint64
-	Err_cnt   uint64
-}
-
-type CryptoStatKPP struct {
-	Type                      [64]int8
-	Setsecret_cnt             uint64
-	Generate_public_key_cnt   uint64
-	Compute_shared_secret_cnt uint64
-	Err_cnt                   uint64
-}
-
-type CryptoStatRNG struct {
-	Type          [64]int8
-	Generate_cnt  uint64
-	Generate_tlen uint64
-	Seed_cnt      uint64
-	Err_cnt       uint64
-}
 
 type CryptoStatLarval struct {
 	Type [64]int8
@@ -2537,14 +523,6 @@
 	Digestsize uint32
 }
 
-=======
-type CryptoReportHash struct {
-	Type       [64]int8
-	Blocksize  uint32
-	Digestsize uint32
-}
-
->>>>>>> 56c592a5
 type CryptoReportCipher struct {
 	Type        [64]int8
 	Blocksize   uint32
@@ -2590,185 +568,6 @@
 	Type [64]int8
 }
 
-<<<<<<< HEAD
-const (
-	BPF_REG_0                           = 0x0
-	BPF_REG_1                           = 0x1
-	BPF_REG_2                           = 0x2
-	BPF_REG_3                           = 0x3
-	BPF_REG_4                           = 0x4
-	BPF_REG_5                           = 0x5
-	BPF_REG_6                           = 0x6
-	BPF_REG_7                           = 0x7
-	BPF_REG_8                           = 0x8
-	BPF_REG_9                           = 0x9
-	BPF_REG_10                          = 0xa
-	BPF_MAP_CREATE                      = 0x0
-	BPF_MAP_LOOKUP_ELEM                 = 0x1
-	BPF_MAP_UPDATE_ELEM                 = 0x2
-	BPF_MAP_DELETE_ELEM                 = 0x3
-	BPF_MAP_GET_NEXT_KEY                = 0x4
-	BPF_PROG_LOAD                       = 0x5
-	BPF_OBJ_PIN                         = 0x6
-	BPF_OBJ_GET                         = 0x7
-	BPF_PROG_ATTACH                     = 0x8
-	BPF_PROG_DETACH                     = 0x9
-	BPF_PROG_TEST_RUN                   = 0xa
-	BPF_PROG_GET_NEXT_ID                = 0xb
-	BPF_MAP_GET_NEXT_ID                 = 0xc
-	BPF_PROG_GET_FD_BY_ID               = 0xd
-	BPF_MAP_GET_FD_BY_ID                = 0xe
-	BPF_OBJ_GET_INFO_BY_FD              = 0xf
-	BPF_PROG_QUERY                      = 0x10
-	BPF_RAW_TRACEPOINT_OPEN             = 0x11
-	BPF_BTF_LOAD                        = 0x12
-	BPF_BTF_GET_FD_BY_ID                = 0x13
-	BPF_TASK_FD_QUERY                   = 0x14
-	BPF_MAP_LOOKUP_AND_DELETE_ELEM      = 0x15
-	BPF_MAP_TYPE_UNSPEC                 = 0x0
-	BPF_MAP_TYPE_HASH                   = 0x1
-	BPF_MAP_TYPE_ARRAY                  = 0x2
-	BPF_MAP_TYPE_PROG_ARRAY             = 0x3
-	BPF_MAP_TYPE_PERF_EVENT_ARRAY       = 0x4
-	BPF_MAP_TYPE_PERCPU_HASH            = 0x5
-	BPF_MAP_TYPE_PERCPU_ARRAY           = 0x6
-	BPF_MAP_TYPE_STACK_TRACE            = 0x7
-	BPF_MAP_TYPE_CGROUP_ARRAY           = 0x8
-	BPF_MAP_TYPE_LRU_HASH               = 0x9
-	BPF_MAP_TYPE_LRU_PERCPU_HASH        = 0xa
-	BPF_MAP_TYPE_LPM_TRIE               = 0xb
-	BPF_MAP_TYPE_ARRAY_OF_MAPS          = 0xc
-	BPF_MAP_TYPE_HASH_OF_MAPS           = 0xd
-	BPF_MAP_TYPE_DEVMAP                 = 0xe
-	BPF_MAP_TYPE_SOCKMAP                = 0xf
-	BPF_MAP_TYPE_CPUMAP                 = 0x10
-	BPF_MAP_TYPE_XSKMAP                 = 0x11
-	BPF_MAP_TYPE_SOCKHASH               = 0x12
-	BPF_MAP_TYPE_CGROUP_STORAGE         = 0x13
-	BPF_MAP_TYPE_REUSEPORT_SOCKARRAY    = 0x14
-	BPF_MAP_TYPE_PERCPU_CGROUP_STORAGE  = 0x15
-	BPF_MAP_TYPE_QUEUE                  = 0x16
-	BPF_MAP_TYPE_STACK                  = 0x17
-	BPF_PROG_TYPE_UNSPEC                = 0x0
-	BPF_PROG_TYPE_SOCKET_FILTER         = 0x1
-	BPF_PROG_TYPE_KPROBE                = 0x2
-	BPF_PROG_TYPE_SCHED_CLS             = 0x3
-	BPF_PROG_TYPE_SCHED_ACT             = 0x4
-	BPF_PROG_TYPE_TRACEPOINT            = 0x5
-	BPF_PROG_TYPE_XDP                   = 0x6
-	BPF_PROG_TYPE_PERF_EVENT            = 0x7
-	BPF_PROG_TYPE_CGROUP_SKB            = 0x8
-	BPF_PROG_TYPE_CGROUP_SOCK           = 0x9
-	BPF_PROG_TYPE_LWT_IN                = 0xa
-	BPF_PROG_TYPE_LWT_OUT               = 0xb
-	BPF_PROG_TYPE_LWT_XMIT              = 0xc
-	BPF_PROG_TYPE_SOCK_OPS              = 0xd
-	BPF_PROG_TYPE_SK_SKB                = 0xe
-	BPF_PROG_TYPE_CGROUP_DEVICE         = 0xf
-	BPF_PROG_TYPE_SK_MSG                = 0x10
-	BPF_PROG_TYPE_RAW_TRACEPOINT        = 0x11
-	BPF_PROG_TYPE_CGROUP_SOCK_ADDR      = 0x12
-	BPF_PROG_TYPE_LWT_SEG6LOCAL         = 0x13
-	BPF_PROG_TYPE_LIRC_MODE2            = 0x14
-	BPF_PROG_TYPE_SK_REUSEPORT          = 0x15
-	BPF_PROG_TYPE_FLOW_DISSECTOR        = 0x16
-	BPF_CGROUP_INET_INGRESS             = 0x0
-	BPF_CGROUP_INET_EGRESS              = 0x1
-	BPF_CGROUP_INET_SOCK_CREATE         = 0x2
-	BPF_CGROUP_SOCK_OPS                 = 0x3
-	BPF_SK_SKB_STREAM_PARSER            = 0x4
-	BPF_SK_SKB_STREAM_VERDICT           = 0x5
-	BPF_CGROUP_DEVICE                   = 0x6
-	BPF_SK_MSG_VERDICT                  = 0x7
-	BPF_CGROUP_INET4_BIND               = 0x8
-	BPF_CGROUP_INET6_BIND               = 0x9
-	BPF_CGROUP_INET4_CONNECT            = 0xa
-	BPF_CGROUP_INET6_CONNECT            = 0xb
-	BPF_CGROUP_INET4_POST_BIND          = 0xc
-	BPF_CGROUP_INET6_POST_BIND          = 0xd
-	BPF_CGROUP_UDP4_SENDMSG             = 0xe
-	BPF_CGROUP_UDP6_SENDMSG             = 0xf
-	BPF_LIRC_MODE2                      = 0x10
-	BPF_FLOW_DISSECTOR                  = 0x11
-	BPF_STACK_BUILD_ID_EMPTY            = 0x0
-	BPF_STACK_BUILD_ID_VALID            = 0x1
-	BPF_STACK_BUILD_ID_IP               = 0x2
-	BPF_ADJ_ROOM_NET                    = 0x0
-	BPF_HDR_START_MAC                   = 0x0
-	BPF_HDR_START_NET                   = 0x1
-	BPF_LWT_ENCAP_SEG6                  = 0x0
-	BPF_LWT_ENCAP_SEG6_INLINE           = 0x1
-	BPF_OK                              = 0x0
-	BPF_DROP                            = 0x2
-	BPF_REDIRECT                        = 0x7
-	BPF_SOCK_OPS_VOID                   = 0x0
-	BPF_SOCK_OPS_TIMEOUT_INIT           = 0x1
-	BPF_SOCK_OPS_RWND_INIT              = 0x2
-	BPF_SOCK_OPS_TCP_CONNECT_CB         = 0x3
-	BPF_SOCK_OPS_ACTIVE_ESTABLISHED_CB  = 0x4
-	BPF_SOCK_OPS_PASSIVE_ESTABLISHED_CB = 0x5
-	BPF_SOCK_OPS_NEEDS_ECN              = 0x6
-	BPF_SOCK_OPS_BASE_RTT               = 0x7
-	BPF_SOCK_OPS_RTO_CB                 = 0x8
-	BPF_SOCK_OPS_RETRANS_CB             = 0x9
-	BPF_SOCK_OPS_STATE_CB               = 0xa
-	BPF_SOCK_OPS_TCP_LISTEN_CB          = 0xb
-	BPF_TCP_ESTABLISHED                 = 0x1
-	BPF_TCP_SYN_SENT                    = 0x2
-	BPF_TCP_SYN_RECV                    = 0x3
-	BPF_TCP_FIN_WAIT1                   = 0x4
-	BPF_TCP_FIN_WAIT2                   = 0x5
-	BPF_TCP_TIME_WAIT                   = 0x6
-	BPF_TCP_CLOSE                       = 0x7
-	BPF_TCP_CLOSE_WAIT                  = 0x8
-	BPF_TCP_LAST_ACK                    = 0x9
-	BPF_TCP_LISTEN                      = 0xa
-	BPF_TCP_CLOSING                     = 0xb
-	BPF_TCP_NEW_SYN_RECV                = 0xc
-	BPF_TCP_MAX_STATES                  = 0xd
-	BPF_FIB_LKUP_RET_SUCCESS            = 0x0
-	BPF_FIB_LKUP_RET_BLACKHOLE          = 0x1
-	BPF_FIB_LKUP_RET_UNREACHABLE        = 0x2
-	BPF_FIB_LKUP_RET_PROHIBIT           = 0x3
-	BPF_FIB_LKUP_RET_NOT_FWDED          = 0x4
-	BPF_FIB_LKUP_RET_FWD_DISABLED       = 0x5
-	BPF_FIB_LKUP_RET_UNSUPP_LWT         = 0x6
-	BPF_FIB_LKUP_RET_NO_NEIGH           = 0x7
-	BPF_FIB_LKUP_RET_FRAG_NEEDED        = 0x8
-	BPF_FD_TYPE_RAW_TRACEPOINT          = 0x0
-	BPF_FD_TYPE_TRACEPOINT              = 0x1
-	BPF_FD_TYPE_KPROBE                  = 0x2
-	BPF_FD_TYPE_KRETPROBE               = 0x3
-	BPF_FD_TYPE_UPROBE                  = 0x4
-	BPF_FD_TYPE_URETPROBE               = 0x5
-)
-
-type CapUserHeader struct {
-	Version uint32
-	Pid     int32
-}
-
-type CapUserData struct {
-	Effective   uint32
-	Permitted   uint32
-	Inheritable uint32
-}
-
-const (
-	LINUX_CAPABILITY_VERSION_1 = 0x19980330
-	LINUX_CAPABILITY_VERSION_2 = 0x20071026
-	LINUX_CAPABILITY_VERSION_3 = 0x20080522
-)
-
-const (
-	LO_FLAGS_READ_ONLY = 0x1
-	LO_FLAGS_AUTOCLEAR = 0x4
-	LO_FLAGS_PARTSCAN  = 0x8
-	LO_FLAGS_DIRECT_IO = 0x10
-)
-
-=======
->>>>>>> 56c592a5
 type LoopInfo struct {
 	Number           int32
 	Device           uint32
@@ -2784,23 +583,6 @@
 	Reserved         [4]int8
 	_                [4]byte
 }
-<<<<<<< HEAD
-type LoopInfo64 struct {
-	Device           uint64
-	Inode            uint64
-	Rdevice          uint64
-	Offset           uint64
-	Sizelimit        uint64
-	Number           uint32
-	Encrypt_type     uint32
-	Encrypt_key_size uint32
-	Flags            uint32
-	File_name        [64]uint8
-	Crypt_name       [64]uint8
-	Encrypt_key      [32]uint8
-	Init             [2]uint64
-}
-=======
 
 type TIPCSubscr struct {
 	Seq     TIPCServiceRange
@@ -2834,5 +616,4 @@
 	PPS_SETPARAMS = 0x800870a2
 	PPS_GETCAP    = 0x400870a3
 	PPS_FETCH     = 0xc00870a4
-)
->>>>>>> 56c592a5
+)