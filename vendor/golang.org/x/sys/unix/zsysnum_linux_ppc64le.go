// go run linux/mksysnum.go -Wall -Werror -static -I/tmp/include /tmp/include/asm/unistd.h
// Code generated by the command above; see README.md. DO NOT EDIT.

// +build ppc64le,linux

package unix

const (
	SYS_RESTART_SYSCALL        = 0
	SYS_EXIT                   = 1
	SYS_FORK                   = 2
	SYS_READ                   = 3
	SYS_WRITE                  = 4
	SYS_OPEN                   = 5
	SYS_CLOSE                  = 6
	SYS_WAITPID                = 7
	SYS_CREAT                  = 8
	SYS_LINK                   = 9
	SYS_UNLINK                 = 10
	SYS_EXECVE                 = 11
	SYS_CHDIR                  = 12
	SYS_TIME                   = 13
	SYS_MKNOD                  = 14
	SYS_CHMOD                  = 15
	SYS_LCHOWN                 = 16
	SYS_BREAK                  = 17
	SYS_OLDSTAT                = 18
	SYS_LSEEK                  = 19
	SYS_GETPID                 = 20
	SYS_MOUNT                  = 21
	SYS_UMOUNT                 = 22
	SYS_SETUID                 = 23
	SYS_GETUID                 = 24
	SYS_STIME                  = 25
	SYS_PTRACE                 = 26
	SYS_ALARM                  = 27
	SYS_OLDFSTAT               = 28
	SYS_PAUSE                  = 29
	SYS_UTIME                  = 30
	SYS_STTY                   = 31
	SYS_GTTY                   = 32
	SYS_ACCESS                 = 33
	SYS_NICE                   = 34
	SYS_FTIME                  = 35
	SYS_SYNC                   = 36
	SYS_KILL                   = 37
	SYS_RENAME                 = 38
	SYS_MKDIR                  = 39
	SYS_RMDIR                  = 40
	SYS_DUP                    = 41
	SYS_PIPE                   = 42
	SYS_TIMES                  = 43
	SYS_PROF                   = 44
	SYS_BRK                    = 45
	SYS_SETGID                 = 46
	SYS_GETGID                 = 47
	SYS_SIGNAL                 = 48
	SYS_GETEUID                = 49
	SYS_GETEGID                = 50
	SYS_ACCT                   = 51
	SYS_UMOUNT2                = 52
	SYS_LOCK                   = 53
	SYS_IOCTL                  = 54
	SYS_FCNTL                  = 55
	SYS_MPX                    = 56
	SYS_SETPGID                = 57
	SYS_ULIMIT                 = 58
	SYS_OLDOLDUNAME            = 59
	SYS_UMASK                  = 60
	SYS_CHROOT                 = 61
	SYS_USTAT                  = 62
	SYS_DUP2                   = 63
	SYS_GETPPID                = 64
	SYS_GETPGRP                = 65
	SYS_SETSID                 = 66
	SYS_SIGACTION              = 67
	SYS_SGETMASK               = 68
	SYS_SSETMASK               = 69
	SYS_SETREUID               = 70
	SYS_SETREGID               = 71
	SYS_SIGSUSPEND             = 72
	SYS_SIGPENDING             = 73
	SYS_SETHOSTNAME            = 74
	SYS_SETRLIMIT              = 75
	SYS_GETRLIMIT              = 76
	SYS_GETRUSAGE              = 77
	SYS_GETTIMEOFDAY           = 78
	SYS_SETTIMEOFDAY           = 79
	SYS_GETGROUPS              = 80
	SYS_SETGROUPS              = 81
	SYS_SELECT                 = 82
	SYS_SYMLINK                = 83
	SYS_OLDLSTAT               = 84
	SYS_READLINK               = 85
	SYS_USELIB                 = 86
	SYS_SWAPON                 = 87
	SYS_REBOOT                 = 88
	SYS_READDIR                = 89
	SYS_MMAP                   = 90
	SYS_MUNMAP                 = 91
	SYS_TRUNCATE               = 92
	SYS_FTRUNCATE              = 93
	SYS_FCHMOD                 = 94
	SYS_FCHOWN                 = 95
	SYS_GETPRIORITY            = 96
	SYS_SETPRIORITY            = 97
	SYS_PROFIL                 = 98
	SYS_STATFS                 = 99
	SYS_FSTATFS                = 100
	SYS_IOPERM                 = 101
	SYS_SOCKETCALL             = 102
	SYS_SYSLOG                 = 103
	SYS_SETITIMER              = 104
	SYS_GETITIMER              = 105
	SYS_STAT                   = 106
	SYS_LSTAT                  = 107
	SYS_FSTAT                  = 108
	SYS_OLDUNAME               = 109
	SYS_IOPL                   = 110
	SYS_VHANGUP                = 111
	SYS_IDLE                   = 112
	SYS_VM86                   = 113
	SYS_WAIT4                  = 114
	SYS_SWAPOFF                = 115
	SYS_SYSINFO                = 116
	SYS_IPC                    = 117
	SYS_FSYNC                  = 118
	SYS_SIGRETURN              = 119
	SYS_CLONE                  = 120
	SYS_SETDOMAINNAME          = 121
	SYS_UNAME                  = 122
	SYS_MODIFY_LDT             = 123
	SYS_ADJTIMEX               = 124
	SYS_MPROTECT               = 125
	SYS_SIGPROCMASK            = 126
	SYS_CREATE_MODULE          = 127
	SYS_INIT_MODULE            = 128
	SYS_DELETE_MODULE          = 129
	SYS_GET_KERNEL_SYMS        = 130
	SYS_QUOTACTL               = 131
	SYS_GETPGID                = 132
	SYS_FCHDIR                 = 133
	SYS_BDFLUSH                = 134
	SYS_SYSFS                  = 135
	SYS_PERSONALITY            = 136
	SYS_AFS_SYSCALL            = 137
	SYS_SETFSUID               = 138
	SYS_SETFSGID               = 139
	SYS__LLSEEK                = 140
	SYS_GETDENTS               = 141
	SYS__NEWSELECT             = 142
	SYS_FLOCK                  = 143
	SYS_MSYNC                  = 144
	SYS_READV                  = 145
	SYS_WRITEV                 = 146
	SYS_GETSID                 = 147
	SYS_FDATASYNC              = 148
	SYS__SYSCTL                = 149
	SYS_MLOCK                  = 150
	SYS_MUNLOCK                = 151
	SYS_MLOCKALL               = 152
	SYS_MUNLOCKALL             = 153
	SYS_SCHED_SETPARAM         = 154
	SYS_SCHED_GETPARAM         = 155
	SYS_SCHED_SETSCHEDULER     = 156
	SYS_SCHED_GETSCHEDULER     = 157
	SYS_SCHED_YIELD            = 158
	SYS_SCHED_GET_PRIORITY_MAX = 159
	SYS_SCHED_GET_PRIORITY_MIN = 160
	SYS_SCHED_RR_GET_INTERVAL  = 161
	SYS_NANOSLEEP              = 162
	SYS_MREMAP                 = 163
	SYS_SETRESUID              = 164
	SYS_GETRESUID              = 165
	SYS_QUERY_MODULE           = 166
	SYS_POLL                   = 167
	SYS_NFSSERVCTL             = 168
	SYS_SETRESGID              = 169
	SYS_GETRESGID              = 170
	SYS_PRCTL                  = 171
	SYS_RT_SIGRETURN           = 172
	SYS_RT_SIGACTION           = 173
	SYS_RT_SIGPROCMASK         = 174
	SYS_RT_SIGPENDING          = 175
	SYS_RT_SIGTIMEDWAIT        = 176
	SYS_RT_SIGQUEUEINFO        = 177
	SYS_RT_SIGSUSPEND          = 178
	SYS_PREAD64                = 179
	SYS_PWRITE64               = 180
	SYS_CHOWN                  = 181
	SYS_GETCWD                 = 182
	SYS_CAPGET                 = 183
	SYS_CAPSET                 = 184
	SYS_SIGALTSTACK            = 185
	SYS_SENDFILE               = 186
	SYS_GETPMSG                = 187
	SYS_PUTPMSG                = 188
	SYS_VFORK                  = 189
	SYS_UGETRLIMIT             = 190
	SYS_READAHEAD              = 191
	SYS_PCICONFIG_READ         = 198
	SYS_PCICONFIG_WRITE        = 199
	SYS_PCICONFIG_IOBASE       = 200
	SYS_MULTIPLEXER            = 201
	SYS_GETDENTS64             = 202
	SYS_PIVOT_ROOT             = 203
	SYS_MADVISE                = 205
	SYS_MINCORE                = 206
	SYS_GETTID                 = 207
	SYS_TKILL                  = 208
	SYS_SETXATTR               = 209
	SYS_LSETXATTR              = 210
	SYS_FSETXATTR              = 211
	SYS_GETXATTR               = 212
	SYS_LGETXATTR              = 213
	SYS_FGETXATTR              = 214
	SYS_LISTXATTR              = 215
	SYS_LLISTXATTR             = 216
	SYS_FLISTXATTR             = 217
	SYS_REMOVEXATTR            = 218
	SYS_LREMOVEXATTR           = 219
	SYS_FREMOVEXATTR           = 220
	SYS_FUTEX                  = 221
	SYS_SCHED_SETAFFINITY      = 222
	SYS_SCHED_GETAFFINITY      = 223
	SYS_TUXCALL                = 225
	SYS_IO_SETUP               = 227
	SYS_IO_DESTROY             = 228
	SYS_IO_GETEVENTS           = 229
	SYS_IO_SUBMIT              = 230
	SYS_IO_CANCEL              = 231
	SYS_SET_TID_ADDRESS        = 232
	SYS_FADVISE64              = 233
	SYS_EXIT_GROUP             = 234
	SYS_LOOKUP_DCOOKIE         = 235
	SYS_EPOLL_CREATE           = 236
	SYS_EPOLL_CTL              = 237
	SYS_EPOLL_WAIT             = 238
	SYS_REMAP_FILE_PAGES       = 239
	SYS_TIMER_CREATE           = 240
	SYS_TIMER_SETTIME          = 241
	SYS_TIMER_GETTIME          = 242
	SYS_TIMER_GETOVERRUN       = 243
	SYS_TIMER_DELETE           = 244
	SYS_CLOCK_SETTIME          = 245
	SYS_CLOCK_GETTIME          = 246
	SYS_CLOCK_GETRES           = 247
	SYS_CLOCK_NANOSLEEP        = 248
	SYS_SWAPCONTEXT            = 249
	SYS_TGKILL                 = 250
	SYS_UTIMES                 = 251
	SYS_STATFS64               = 252
	SYS_FSTATFS64              = 253
	SYS_RTAS                   = 255
	SYS_SYS_DEBUG_SETCONTEXT   = 256
	SYS_MIGRATE_PAGES          = 258
	SYS_MBIND                  = 259
	SYS_GET_MEMPOLICY          = 260
	SYS_SET_MEMPOLICY          = 261
	SYS_MQ_OPEN                = 262
	SYS_MQ_UNLINK              = 263
	SYS_MQ_TIMEDSEND           = 264
	SYS_MQ_TIMEDRECEIVE        = 265
	SYS_MQ_NOTIFY              = 266
	SYS_MQ_GETSETATTR          = 267
	SYS_KEXEC_LOAD             = 268
	SYS_ADD_KEY                = 269
	SYS_REQUEST_KEY            = 270
	SYS_KEYCTL                 = 271
	SYS_WAITID                 = 272
	SYS_IOPRIO_SET             = 273
	SYS_IOPRIO_GET             = 274
	SYS_INOTIFY_INIT           = 275
	SYS_INOTIFY_ADD_WATCH      = 276
	SYS_INOTIFY_RM_WATCH       = 277
	SYS_SPU_RUN                = 278
	SYS_SPU_CREATE             = 279
	SYS_PSELECT6               = 280
	SYS_PPOLL                  = 281
	SYS_UNSHARE                = 282
	SYS_SPLICE                 = 283
	SYS_TEE                    = 284
	SYS_VMSPLICE               = 285
	SYS_OPENAT                 = 286
	SYS_MKDIRAT                = 287
	SYS_MKNODAT                = 288
	SYS_FCHOWNAT               = 289
	SYS_FUTIMESAT              = 290
	SYS_NEWFSTATAT             = 291
	SYS_UNLINKAT               = 292
	SYS_RENAMEAT               = 293
	SYS_LINKAT                 = 294
	SYS_SYMLINKAT              = 295
	SYS_READLINKAT             = 296
	SYS_FCHMODAT               = 297
	SYS_FACCESSAT              = 298
	SYS_GET_ROBUST_LIST        = 299
	SYS_SET_ROBUST_LIST        = 300
	SYS_MOVE_PAGES             = 301
	SYS_GETCPU                 = 302
	SYS_EPOLL_PWAIT            = 303
	SYS_UTIMENSAT              = 304
	SYS_SIGNALFD               = 305
	SYS_TIMERFD_CREATE         = 306
	SYS_EVENTFD                = 307
	SYS_SYNC_FILE_RANGE2       = 308
	SYS_FALLOCATE              = 309
	SYS_SUBPAGE_PROT           = 310
	SYS_TIMERFD_SETTIME        = 311
	SYS_TIMERFD_GETTIME        = 312
	SYS_SIGNALFD4              = 313
	SYS_EVENTFD2               = 314
	SYS_EPOLL_CREATE1          = 315
	SYS_DUP3                   = 316
	SYS_PIPE2                  = 317
	SYS_INOTIFY_INIT1          = 318
	SYS_PERF_EVENT_OPEN        = 319
	SYS_PREADV                 = 320
	SYS_PWRITEV                = 321
	SYS_RT_TGSIGQUEUEINFO      = 322
	SYS_FANOTIFY_INIT          = 323
	SYS_FANOTIFY_MARK          = 324
	SYS_PRLIMIT64              = 325
	SYS_SOCKET                 = 326
	SYS_BIND                   = 327
	SYS_CONNECT                = 328
	SYS_LISTEN                 = 329
	SYS_ACCEPT                 = 330
	SYS_GETSOCKNAME            = 331
	SYS_GETPEERNAME            = 332
	SYS_SOCKETPAIR             = 333
	SYS_SEND                   = 334
	SYS_SENDTO                 = 335
	SYS_RECV                   = 336
	SYS_RECVFROM               = 337
	SYS_SHUTDOWN               = 338
	SYS_SETSOCKOPT             = 339
	SYS_GETSOCKOPT             = 340
	SYS_SENDMSG                = 341
	SYS_RECVMSG                = 342
	SYS_RECVMMSG               = 343
	SYS_ACCEPT4                = 344
	SYS_NAME_TO_HANDLE_AT      = 345
	SYS_OPEN_BY_HANDLE_AT      = 346
	SYS_CLOCK_ADJTIME          = 347
	SYS_SYNCFS                 = 348
	SYS_SENDMMSG               = 349
	SYS_SETNS                  = 350
	SYS_PROCESS_VM_READV       = 351
	SYS_PROCESS_VM_WRITEV      = 352
	SYS_FINIT_MODULE           = 353
	SYS_KCMP                   = 354
	SYS_SCHED_SETATTR          = 355
	SYS_SCHED_GETATTR          = 356
	SYS_RENAMEAT2              = 357
	SYS_SECCOMP                = 358
	SYS_GETRANDOM              = 359
	SYS_MEMFD_CREATE           = 360
	SYS_BPF                    = 361
	SYS_EXECVEAT               = 362
	SYS_SWITCH_ENDIAN          = 363
	SYS_USERFAULTFD            = 364
	SYS_MEMBARRIER             = 365
	SYS_MLOCK2                 = 378
	SYS_COPY_FILE_RANGE        = 379
	SYS_PREADV2                = 380
	SYS_PWRITEV2               = 381
	SYS_KEXEC_FILE_LOAD        = 382
	SYS_STATX                  = 383
	SYS_PKEY_ALLOC             = 384
	SYS_PKEY_FREE              = 385
	SYS_PKEY_MPROTECT          = 386
	SYS_RSEQ                   = 387
	SYS_IO_PGETEVENTS          = 388
	SYS_SEMTIMEDOP             = 392
	SYS_SEMGET                 = 393
	SYS_SEMCTL                 = 394
	SYS_SHMGET                 = 395
	SYS_SHMCTL                 = 396
	SYS_SHMAT                  = 397
	SYS_SHMDT                  = 398
	SYS_MSGGET                 = 399
	SYS_MSGSND                 = 400
	SYS_MSGRCV                 = 401
	SYS_MSGCTL                 = 402
	SYS_PIDFD_SEND_SIGNAL      = 424
	SYS_IO_URING_SETUP         = 425
	SYS_IO_URING_ENTER         = 426
	SYS_IO_URING_REGISTER      = 427
	SYS_OPEN_TREE              = 428
	SYS_MOVE_MOUNT             = 429
	SYS_FSOPEN                 = 430
	SYS_FSCONFIG               = 431
	SYS_FSMOUNT                = 432
	SYS_FSPICK                 = 433
<<<<<<< HEAD
=======
	SYS_PIDFD_OPEN             = 434
	SYS_CLONE3                 = 435
	SYS_CLOSE_RANGE            = 436
	SYS_OPENAT2                = 437
	SYS_PIDFD_GETFD            = 438
	SYS_FACCESSAT2             = 439
>>>>>>> 56c592a5
)<|MERGE_RESOLUTION|>--- conflicted
+++ resolved
@@ -393,13 +393,10 @@
 	SYS_FSCONFIG               = 431
 	SYS_FSMOUNT                = 432
 	SYS_FSPICK                 = 433
-<<<<<<< HEAD
-=======
 	SYS_PIDFD_OPEN             = 434
 	SYS_CLONE3                 = 435
 	SYS_CLOSE_RANGE            = 436
 	SYS_OPENAT2                = 437
 	SYS_PIDFD_GETFD            = 438
 	SYS_FACCESSAT2             = 439
->>>>>>> 56c592a5
 )