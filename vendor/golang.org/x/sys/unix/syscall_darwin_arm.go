--- conflicted
+++ resolved
@@ -4,33 +4,6 @@
 
 package unix
 
-<<<<<<< HEAD
-import (
-	"syscall"
-)
-
-func ptrace(request int, pid int, addr uintptr, data uintptr) error {
-	return ENOTSUP
-}
-
-func setTimespec(sec, nsec int64) Timespec {
-	return Timespec{Sec: int32(sec), Nsec: int32(nsec)}
-}
-
-func setTimeval(sec, usec int64) Timeval {
-	return Timeval{Sec: int32(sec), Usec: int32(usec)}
-}
-
-//sysnb	gettimeofday(tp *Timeval) (sec int32, usec int32, err error)
-func Gettimeofday(tv *Timeval) (err error) {
-	// The tv passed to gettimeofday must be non-nil
-	// but is otherwise unused. The answers come back
-	// in the two registers.
-	sec, usec, err := gettimeofday(tv)
-	tv.Sec = int32(sec)
-	tv.Usec = int32(usec)
-	return err
-=======
 import "syscall"
 
 func ptrace(request int, pid int, addr uintptr, data uintptr) error {
@@ -43,7 +16,6 @@
 
 func setTimeval(sec, usec int64) Timeval {
 	return Timeval{Sec: int32(sec), Usec: int32(usec)}
->>>>>>> 56c592a5
 }
 
 func SetKevent(k *Kevent_t, fd, mode, flags int) {
@@ -69,11 +41,6 @@
 }
 
 func Syscall9(num, a1, a2, a3, a4, a5, a6, a7, a8, a9 uintptr) (r1, r2 uintptr, err syscall.Errno) // sic
-<<<<<<< HEAD
-
-// SYS___SYSCTL is used by syscall_bsd.go for all BSDs, but in modern versions
-// of darwin/arm the syscall is called sysctl instead of __sysctl.
-const SYS___SYSCTL = SYS_SYSCTL
 
 //sys	Fstat(fd int, stat *Stat_t) (err error)
 //sys	Fstatat(fd int, path string, stat *Stat_t, flags int) (err error)
@@ -81,18 +48,4 @@
 //sys	getfsstat(buf unsafe.Pointer, size uintptr, flags int) (n int, err error) = SYS_GETFSSTAT
 //sys	Lstat(path string, stat *Stat_t) (err error)
 //sys	Stat(path string, stat *Stat_t) (err error)
-//sys	Statfs(path string, stat *Statfs_t) (err error)
-
-func Getdirentries(fd int, buf []byte, basep *uintptr) (n int, err error) {
-	return 0, ENOSYS
-}
-=======
-
-//sys	Fstat(fd int, stat *Stat_t) (err error)
-//sys	Fstatat(fd int, path string, stat *Stat_t, flags int) (err error)
-//sys	Fstatfs(fd int, stat *Statfs_t) (err error)
-//sys	getfsstat(buf unsafe.Pointer, size uintptr, flags int) (n int, err error) = SYS_GETFSSTAT
-//sys	Lstat(path string, stat *Stat_t) (err error)
-//sys	Stat(path string, stat *Stat_t) (err error)
-//sys	Statfs(path string, stat *Statfs_t) (err error)
->>>>>>> 56c592a5
+//sys	Statfs(path string, stat *Statfs_t) (err error)