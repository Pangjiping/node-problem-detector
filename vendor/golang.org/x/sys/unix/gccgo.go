// Copyright 2015 The Go Authors. All rights reserved.
// Use of this source code is governed by a BSD-style
// license that can be found in the LICENSE file.

// +build gccgo
// +build !aix

package unix

import "syscall"

// We can't use the gc-syntax .s files for gccgo. On the plus side
// much of the functionality can be written directly in Go.

<<<<<<< HEAD
//extern gccgoRealSyscallNoError
func realSyscallNoError(trap, a1, a2, a3, a4, a5, a6, a7, a8, a9 uintptr) (r uintptr)

//extern gccgoRealSyscall
=======
func realSyscallNoError(trap, a1, a2, a3, a4, a5, a6, a7, a8, a9 uintptr) (r uintptr)

>>>>>>> 56c592a5
func realSyscall(trap, a1, a2, a3, a4, a5, a6, a7, a8, a9 uintptr) (r, errno uintptr)

func SyscallNoError(trap, a1, a2, a3 uintptr) (r1, r2 uintptr) {
	syscall.Entersyscall()
	r := realSyscallNoError(trap, a1, a2, a3, 0, 0, 0, 0, 0, 0)
	syscall.Exitsyscall()
	return r, 0
}

func Syscall(trap, a1, a2, a3 uintptr) (r1, r2 uintptr, err syscall.Errno) {
	syscall.Entersyscall()
	r, errno := realSyscall(trap, a1, a2, a3, 0, 0, 0, 0, 0, 0)
	syscall.Exitsyscall()
	return r, 0, syscall.Errno(errno)
}

func Syscall6(trap, a1, a2, a3, a4, a5, a6 uintptr) (r1, r2 uintptr, err syscall.Errno) {
	syscall.Entersyscall()
	r, errno := realSyscall(trap, a1, a2, a3, a4, a5, a6, 0, 0, 0)
	syscall.Exitsyscall()
	return r, 0, syscall.Errno(errno)
}

func Syscall9(trap, a1, a2, a3, a4, a5, a6, a7, a8, a9 uintptr) (r1, r2 uintptr, err syscall.Errno) {
	syscall.Entersyscall()
	r, errno := realSyscall(trap, a1, a2, a3, a4, a5, a6, a7, a8, a9)
	syscall.Exitsyscall()
	return r, 0, syscall.Errno(errno)
}

func RawSyscallNoError(trap, a1, a2, a3 uintptr) (r1, r2 uintptr) {
	r := realSyscallNoError(trap, a1, a2, a3, 0, 0, 0, 0, 0, 0)
	return r, 0
}

func RawSyscall(trap, a1, a2, a3 uintptr) (r1, r2 uintptr, err syscall.Errno) {
	r, errno := realSyscall(trap, a1, a2, a3, 0, 0, 0, 0, 0, 0)
	return r, 0, syscall.Errno(errno)
}

func RawSyscall6(trap, a1, a2, a3, a4, a5, a6 uintptr) (r1, r2 uintptr, err syscall.Errno) {
	r, errno := realSyscall(trap, a1, a2, a3, a4, a5, a6, 0, 0, 0)
	return r, 0, syscall.Errno(errno)
}<|MERGE_RESOLUTION|>--- conflicted
+++ resolved
@@ -12,15 +12,8 @@
 // We can't use the gc-syntax .s files for gccgo. On the plus side
 // much of the functionality can be written directly in Go.
 
-<<<<<<< HEAD
-//extern gccgoRealSyscallNoError
 func realSyscallNoError(trap, a1, a2, a3, a4, a5, a6, a7, a8, a9 uintptr) (r uintptr)
 
-//extern gccgoRealSyscall
-=======
-func realSyscallNoError(trap, a1, a2, a3, a4, a5, a6, a7, a8, a9 uintptr) (r uintptr)
-
->>>>>>> 56c592a5
 func realSyscall(trap, a1, a2, a3, a4, a5, a6, a7, a8, a9 uintptr) (r, errno uintptr)
 
 func SyscallNoError(trap, a1, a2, a3 uintptr) (r1, r2 uintptr) {
