--- conflicted
+++ resolved
@@ -6,33 +6,6 @@
 
 package unix
 
-<<<<<<< HEAD
-import (
-	"syscall"
-)
-
-func ptrace(request int, pid int, addr uintptr, data uintptr) error {
-	return ENOTSUP
-}
-
-func setTimespec(sec, nsec int64) Timespec {
-	return Timespec{Sec: sec, Nsec: nsec}
-}
-
-func setTimeval(sec, usec int64) Timeval {
-	return Timeval{Sec: sec, Usec: int32(usec)}
-}
-
-//sysnb	gettimeofday(tp *Timeval) (sec int64, usec int32, err error)
-func Gettimeofday(tv *Timeval) (err error) {
-	// The tv passed to gettimeofday must be non-nil
-	// but is otherwise unused. The answers come back
-	// in the two registers.
-	sec, usec, err := gettimeofday(tv)
-	tv.Sec = sec
-	tv.Usec = usec
-	return err
-=======
 import "syscall"
 
 func setTimespec(sec, nsec int64) Timespec {
@@ -41,7 +14,6 @@
 
 func setTimeval(sec, usec int64) Timeval {
 	return Timeval{Sec: sec, Usec: int32(usec)}
->>>>>>> 56c592a5
 }
 
 func SetKevent(k *Kevent_t, fd, mode, flags int) {
@@ -62,35 +34,17 @@
 	msghdr.Iovlen = int32(length)
 }
 
-<<<<<<< HEAD
-func Syscall9(num, a1, a2, a3, a4, a5, a6, a7, a8, a9 uintptr) (r1, r2 uintptr, err syscall.Errno) // sic
-
-// SYS___SYSCTL is used by syscall_bsd.go for all BSDs, but in modern versions
-// of darwin/arm64 the syscall is called sysctl instead of __sysctl.
-const SYS___SYSCTL = SYS_SYSCTL
-
-=======
 func (cmsg *Cmsghdr) SetLen(length int) {
 	cmsg.Len = uint32(length)
 }
 
 func Syscall9(num, a1, a2, a3, a4, a5, a6, a7, a8, a9 uintptr) (r1, r2 uintptr, err syscall.Errno) // sic
 
->>>>>>> 56c592a5
 //sys	Fstat(fd int, stat *Stat_t) (err error)
 //sys	Fstatat(fd int, path string, stat *Stat_t, flags int) (err error)
 //sys	Fstatfs(fd int, stat *Statfs_t) (err error)
 //sys	getfsstat(buf unsafe.Pointer, size uintptr, flags int) (n int, err error) = SYS_GETFSSTAT
 //sys	Lstat(path string, stat *Stat_t) (err error)
-<<<<<<< HEAD
-//sys	Stat(path string, stat *Stat_t) (err error)
-//sys	Statfs(path string, stat *Statfs_t) (err error)
-
-func Getdirentries(fd int, buf []byte, basep *uintptr) (n int, err error) {
-	return 0, ENOSYS
-}
-=======
 //sys	ptrace(request int, pid int, addr uintptr, data uintptr) (err error)
 //sys	Stat(path string, stat *Stat_t) (err error)
-//sys	Statfs(path string, stat *Statfs_t) (err error)
->>>>>>> 56c592a5
+//sys	Statfs(path string, stat *Statfs_t) (err error)