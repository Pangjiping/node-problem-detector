#!/usr/bin/env bash
# Copyright 2009 The Go Authors. All rights reserved.
# Use of this source code is governed by a BSD-style
# license that can be found in the LICENSE file.

# This script runs or (given -n) prints suggested commands to generate files for
# the Architecture/OS specified by the GOARCH and GOOS environment variables.
# See README.md for more information about how the build system works.

GOOSARCH="${GOOS}_${GOARCH}"

# defaults
mksyscall="go run mksyscall.go"
mkerrors="./mkerrors.sh"
zerrors="zerrors_$GOOSARCH.go"
mksysctl=""
zsysctl="zsysctl_$GOOSARCH.go"
mksysnum=
mktypes=
mkasm=
run="sh"
cmd=""

case "$1" in
-syscalls)
	for i in zsyscall*go
	do
		# Run the command line that appears in the first line
		# of the generated file to regenerate it.
		sed 1q $i | sed 's;^// ;;' | sh > _$i && gofmt < _$i > $i
		rm _$i
	done
	exit 0
	;;
-n)
	run="cat"
	cmd="echo"
	shift
esac

case "$#" in
0)
	;;
*)
	echo 'usage: mkall.sh [-n]' 1>&2
	exit 2
esac

if [[ "$GOOS" = "linux" ]]; then
	# Use the Docker-based build system
	# Files generated through docker (use $cmd so you can Ctl-C the build or run)
	$cmd docker build --tag generate:$GOOS $GOOS
<<<<<<< HEAD
	$cmd docker run --interactive --tty --volume $(dirname "$(readlink -f "$0")"):/build generate:$GOOS
=======
	$cmd docker run --interactive --tty --volume $(cd -- "$(dirname -- "$0")" && /bin/pwd):/build generate:$GOOS
>>>>>>> 56c592a5
	exit
fi

GOOSARCH_in=syscall_$GOOSARCH.go
case "$GOOSARCH" in
_* | *_ | _)
	echo 'undefined $GOOS_$GOARCH:' "$GOOSARCH" 1>&2
	exit 1
	;;
aix_ppc)
	mkerrors="$mkerrors -maix32"
	mksyscall="go run mksyscall_aix_ppc.go -aix"
	mktypes="GOARCH=$GOARCH go tool cgo -godefs"
	;;
aix_ppc64)
	mkerrors="$mkerrors -maix64"
	mksyscall="go run mksyscall_aix_ppc64.go -aix"
	mktypes="GOARCH=$GOARCH go tool cgo -godefs"
	;;
darwin_386)
	mkerrors="$mkerrors -m32"
	mksyscall="go run mksyscall.go -l32"
<<<<<<< HEAD
	mksysnum="go run mksysnum.go $(xcrun --show-sdk-path --sdk macosx)/usr/include/sys/syscall.h"
=======
>>>>>>> 56c592a5
	mktypes="GOARCH=$GOARCH go tool cgo -godefs"
	mkasm="go run mkasm_darwin.go"
	;;
darwin_amd64)
	mkerrors="$mkerrors -m64"
<<<<<<< HEAD
	mksysnum="go run mksysnum.go $(xcrun --show-sdk-path --sdk macosx)/usr/include/sys/syscall.h"
=======
>>>>>>> 56c592a5
	mktypes="GOARCH=$GOARCH go tool cgo -godefs"
	mkasm="go run mkasm_darwin.go"
	;;
darwin_arm)
	mkerrors="$mkerrors"
	mksyscall="go run mksyscall.go -l32"
<<<<<<< HEAD
	mksysnum="go run mksysnum.go $(xcrun --show-sdk-path --sdk iphoneos)/usr/include/sys/syscall.h"
=======
>>>>>>> 56c592a5
	mktypes="GOARCH=$GOARCH go tool cgo -godefs"
	mkasm="go run mkasm_darwin.go"
	;;
darwin_arm64)
	mkerrors="$mkerrors -m64"
<<<<<<< HEAD
	mksysnum="go run mksysnum.go $(xcrun --show-sdk-path --sdk iphoneos)/usr/include/sys/syscall.h"
=======
>>>>>>> 56c592a5
	mktypes="GOARCH=$GOARCH go tool cgo -godefs"
	mkasm="go run mkasm_darwin.go"
	;;
dragonfly_amd64)
	mkerrors="$mkerrors -m64"
	mksyscall="go run mksyscall.go -dragonfly"
	mksysnum="go run mksysnum.go 'https://gitweb.dragonflybsd.org/dragonfly.git/blob_plain/HEAD:/sys/kern/syscalls.master'"
	mktypes="GOARCH=$GOARCH go tool cgo -godefs"
	;;
freebsd_386)
	mkerrors="$mkerrors -m32"
	mksyscall="go run mksyscall.go -l32"
	mksysnum="go run mksysnum.go 'https://svn.freebsd.org/base/stable/11/sys/kern/syscalls.master'"
	mktypes="GOARCH=$GOARCH go tool cgo -godefs"
	;;
freebsd_amd64)
	mkerrors="$mkerrors -m64"
	mksysnum="go run mksysnum.go 'https://svn.freebsd.org/base/stable/11/sys/kern/syscalls.master'"
	mktypes="GOARCH=$GOARCH go tool cgo -godefs"
	;;
freebsd_arm)
	mkerrors="$mkerrors"
	mksyscall="go run mksyscall.go -l32 -arm"
	mksysnum="go run mksysnum.go 'https://svn.freebsd.org/base/stable/11/sys/kern/syscalls.master'"
	# Let the type of C char be signed for making the bare syscall
	# API consistent across platforms.
<<<<<<< HEAD
	mktypes="GOARCH=$GOARCH go tool cgo -godefs -- -fsigned-char"
	;;
freebsd_arm64)
	mkerrors="$mkerrors -m64"
	mksysnum="go run mksysnum.go 'https://svn.freebsd.org/base/stable/11/sys/kern/syscalls.master'"
	mktypes="GOARCH=$GOARCH go tool cgo -godefs"
	;;
=======
	mktypes="GOARCH=$GOARCH go tool cgo -godefs -- -fsigned-char"
	;;
freebsd_arm64)
	mkerrors="$mkerrors -m64"
	mksysnum="go run mksysnum.go 'https://svn.freebsd.org/base/stable/11/sys/kern/syscalls.master'"
	mktypes="GOARCH=$GOARCH go tool cgo -godefs -- -fsigned-char"
	;;
>>>>>>> 56c592a5
netbsd_386)
	mkerrors="$mkerrors -m32"
	mksyscall="go run mksyscall.go -l32 -netbsd"
	mksysnum="go run mksysnum.go 'http://cvsweb.netbsd.org/bsdweb.cgi/~checkout~/src/sys/kern/syscalls.master'"
	mktypes="GOARCH=$GOARCH go tool cgo -godefs"
	;;
netbsd_amd64)
	mkerrors="$mkerrors -m64"
	mksyscall="go run mksyscall.go -netbsd"
	mksysnum="go run mksysnum.go 'http://cvsweb.netbsd.org/bsdweb.cgi/~checkout~/src/sys/kern/syscalls.master'"
	mktypes="GOARCH=$GOARCH go tool cgo -godefs"
	;;
netbsd_arm)
	mkerrors="$mkerrors"
	mksyscall="go run mksyscall.go -l32 -netbsd -arm"
	mksysnum="go run mksysnum.go 'http://cvsweb.netbsd.org/bsdweb.cgi/~checkout~/src/sys/kern/syscalls.master'"
	# Let the type of C char be signed for making the bare syscall
	# API consistent across platforms.
	mktypes="GOARCH=$GOARCH go tool cgo -godefs -- -fsigned-char"
	;;
netbsd_arm64)
	mkerrors="$mkerrors -m64"
	mksyscall="go run mksyscall.go -netbsd"
	mksysnum="go run mksysnum.go 'http://cvsweb.netbsd.org/bsdweb.cgi/~checkout~/src/sys/kern/syscalls.master'"
	mktypes="GOARCH=$GOARCH go tool cgo -godefs"
	;;
openbsd_386)
	mkerrors="$mkerrors -m32"
	mksyscall="go run mksyscall.go -l32 -openbsd"
	mksysctl="go run mksysctl_openbsd.go"
	mksysnum="go run mksysnum.go 'https://cvsweb.openbsd.org/cgi-bin/cvsweb/~checkout~/src/sys/kern/syscalls.master'"
	mktypes="GOARCH=$GOARCH go tool cgo -godefs"
	;;
openbsd_amd64)
	mkerrors="$mkerrors -m64"
	mksyscall="go run mksyscall.go -openbsd"
	mksysctl="go run mksysctl_openbsd.go"
	mksysnum="go run mksysnum.go 'https://cvsweb.openbsd.org/cgi-bin/cvsweb/~checkout~/src/sys/kern/syscalls.master'"
	mktypes="GOARCH=$GOARCH go tool cgo -godefs"
	;;
openbsd_arm)
	mkerrors="$mkerrors"
	mksyscall="go run mksyscall.go -l32 -openbsd -arm"
	mksysctl="go run mksysctl_openbsd.go"
	mksysnum="go run mksysnum.go 'https://cvsweb.openbsd.org/cgi-bin/cvsweb/~checkout~/src/sys/kern/syscalls.master'"
	# Let the type of C char be signed for making the bare syscall
	# API consistent across platforms.
	mktypes="GOARCH=$GOARCH go tool cgo -godefs -- -fsigned-char"
	;;
openbsd_arm64)
	mkerrors="$mkerrors -m64"
	mksyscall="go run mksyscall.go -openbsd"
	mksysctl="go run mksysctl_openbsd.go"
	mksysnum="go run mksysnum.go 'https://cvsweb.openbsd.org/cgi-bin/cvsweb/~checkout~/src/sys/kern/syscalls.master'"
	# Let the type of C char be signed for making the bare syscall
	# API consistent across platforms.
	mktypes="GOARCH=$GOARCH go tool cgo -godefs -- -fsigned-char"
<<<<<<< HEAD
=======
	;;
openbsd_mips64)
	mkerrors="$mkerrors -m64"
	mksyscall="go run mksyscall.go -openbsd"
	mksysctl="go run mksysctl_openbsd.go"
	mksysnum="go run mksysnum.go 'https://cvsweb.openbsd.org/cgi-bin/cvsweb/~checkout~/src/sys/kern/syscalls.master'"
	# Let the type of C char be signed for making the bare syscall
	# API consistent across platforms.
	mktypes="GOARCH=$GOARCH go tool cgo -godefs -- -fsigned-char"
>>>>>>> 56c592a5
	;;
solaris_amd64)
	mksyscall="go run mksyscall_solaris.go"
	mkerrors="$mkerrors -m64"
	mksysnum=
	mktypes="GOARCH=$GOARCH go tool cgo -godefs"
	;;
illumos_amd64)
        mksyscall="go run mksyscall_solaris.go"
	mkerrors=
	mksysnum=
	mktypes=
	;;
*)
	echo 'unrecognized $GOOS_$GOARCH: ' "$GOOSARCH" 1>&2
	exit 1
	;;
esac

(
	if [ -n "$mkerrors" ]; then echo "$mkerrors |gofmt >$zerrors"; fi
	case "$GOOS" in
	*)
		syscall_goos="syscall_$GOOS.go"
		case "$GOOS" in
		darwin | dragonfly | freebsd | netbsd | openbsd)
			syscall_goos="syscall_bsd.go $syscall_goos"
			;;
		esac
		if [ -n "$mksyscall" ]; then
			if [ "$GOOSARCH" == "aix_ppc64" ]; then
				# aix/ppc64 script generates files instead of writing to stdin.
				echo "$mksyscall -tags $GOOS,$GOARCH $syscall_goos $GOOSARCH_in && gofmt -w zsyscall_$GOOSARCH.go && gofmt -w zsyscall_"$GOOSARCH"_gccgo.go && gofmt -w zsyscall_"$GOOSARCH"_gc.go " ;
			elif [ "$GOOS" == "darwin" ]; then
<<<<<<< HEAD
			        # pre-1.12, direct syscalls
			        echo "$mksyscall -tags $GOOS,$GOARCH,!go1.12 $syscall_goos $GOOSARCH_in |gofmt >zsyscall_$GOOSARCH.1_11.go";
			        # 1.12 and later, syscalls via libSystem
				echo "$mksyscall -tags $GOOS,$GOARCH,go1.12 $syscall_goos $GOOSARCH_in |gofmt >zsyscall_$GOOSARCH.go";
=======
			        # 1.12 and later, syscalls via libSystem
				echo "$mksyscall -tags $GOOS,$GOARCH,go1.12 $syscall_goos $GOOSARCH_in |gofmt >zsyscall_$GOOSARCH.go";
				# 1.13 and later, syscalls via libSystem (including syscallPtr)
				echo "$mksyscall -tags $GOOS,$GOARCH,go1.13 syscall_darwin.1_13.go |gofmt >zsyscall_$GOOSARCH.1_13.go";
			elif [ "$GOOS" == "illumos" ]; then
			        # illumos code generation requires a --illumos switch
			        echo "$mksyscall -illumos -tags illumos,$GOARCH syscall_illumos.go |gofmt > zsyscall_illumos_$GOARCH.go";
			        # illumos implies solaris, so solaris code generation is also required
				echo "$mksyscall -tags solaris,$GOARCH syscall_solaris.go syscall_solaris_$GOARCH.go |gofmt >zsyscall_solaris_$GOARCH.go";
>>>>>>> 56c592a5
			else
				echo "$mksyscall -tags $GOOS,$GOARCH $syscall_goos $GOOSARCH_in |gofmt >zsyscall_$GOOSARCH.go";
			fi
		fi
	esac
	if [ -n "$mksysctl" ]; then echo "$mksysctl |gofmt >$zsysctl"; fi
	if [ -n "$mksysnum" ]; then echo "$mksysnum |gofmt >zsysnum_$GOOSARCH.go"; fi
	if [ -n "$mktypes" ]; then echo "$mktypes types_$GOOS.go | go run mkpost.go > ztypes_$GOOSARCH.go"; fi
	if [ -n "$mkasm" ]; then echo "$mkasm $GOARCH"; fi
) | $run<|MERGE_RESOLUTION|>--- conflicted
+++ resolved
@@ -50,11 +50,7 @@
 	# Use the Docker-based build system
 	# Files generated through docker (use $cmd so you can Ctl-C the build or run)
 	$cmd docker build --tag generate:$GOOS $GOOS
-<<<<<<< HEAD
-	$cmd docker run --interactive --tty --volume $(dirname "$(readlink -f "$0")"):/build generate:$GOOS
-=======
 	$cmd docker run --interactive --tty --volume $(cd -- "$(dirname -- "$0")" && /bin/pwd):/build generate:$GOOS
->>>>>>> 56c592a5
 	exit
 fi
 
@@ -77,38 +73,22 @@
 darwin_386)
 	mkerrors="$mkerrors -m32"
 	mksyscall="go run mksyscall.go -l32"
-<<<<<<< HEAD
-	mksysnum="go run mksysnum.go $(xcrun --show-sdk-path --sdk macosx)/usr/include/sys/syscall.h"
-=======
->>>>>>> 56c592a5
 	mktypes="GOARCH=$GOARCH go tool cgo -godefs"
 	mkasm="go run mkasm_darwin.go"
 	;;
 darwin_amd64)
 	mkerrors="$mkerrors -m64"
-<<<<<<< HEAD
-	mksysnum="go run mksysnum.go $(xcrun --show-sdk-path --sdk macosx)/usr/include/sys/syscall.h"
-=======
->>>>>>> 56c592a5
 	mktypes="GOARCH=$GOARCH go tool cgo -godefs"
 	mkasm="go run mkasm_darwin.go"
 	;;
 darwin_arm)
 	mkerrors="$mkerrors"
 	mksyscall="go run mksyscall.go -l32"
-<<<<<<< HEAD
-	mksysnum="go run mksysnum.go $(xcrun --show-sdk-path --sdk iphoneos)/usr/include/sys/syscall.h"
-=======
->>>>>>> 56c592a5
 	mktypes="GOARCH=$GOARCH go tool cgo -godefs"
 	mkasm="go run mkasm_darwin.go"
 	;;
 darwin_arm64)
 	mkerrors="$mkerrors -m64"
-<<<<<<< HEAD
-	mksysnum="go run mksysnum.go $(xcrun --show-sdk-path --sdk iphoneos)/usr/include/sys/syscall.h"
-=======
->>>>>>> 56c592a5
 	mktypes="GOARCH=$GOARCH go tool cgo -godefs"
 	mkasm="go run mkasm_darwin.go"
 	;;
@@ -135,23 +115,13 @@
 	mksysnum="go run mksysnum.go 'https://svn.freebsd.org/base/stable/11/sys/kern/syscalls.master'"
 	# Let the type of C char be signed for making the bare syscall
 	# API consistent across platforms.
-<<<<<<< HEAD
 	mktypes="GOARCH=$GOARCH go tool cgo -godefs -- -fsigned-char"
 	;;
 freebsd_arm64)
 	mkerrors="$mkerrors -m64"
 	mksysnum="go run mksysnum.go 'https://svn.freebsd.org/base/stable/11/sys/kern/syscalls.master'"
-	mktypes="GOARCH=$GOARCH go tool cgo -godefs"
-	;;
-=======
-	mktypes="GOARCH=$GOARCH go tool cgo -godefs -- -fsigned-char"
-	;;
-freebsd_arm64)
-	mkerrors="$mkerrors -m64"
-	mksysnum="go run mksysnum.go 'https://svn.freebsd.org/base/stable/11/sys/kern/syscalls.master'"
-	mktypes="GOARCH=$GOARCH go tool cgo -godefs -- -fsigned-char"
-	;;
->>>>>>> 56c592a5
+	mktypes="GOARCH=$GOARCH go tool cgo -godefs -- -fsigned-char"
+	;;
 netbsd_386)
 	mkerrors="$mkerrors -m32"
 	mksyscall="go run mksyscall.go -l32 -netbsd"
@@ -209,8 +179,6 @@
 	# Let the type of C char be signed for making the bare syscall
 	# API consistent across platforms.
 	mktypes="GOARCH=$GOARCH go tool cgo -godefs -- -fsigned-char"
-<<<<<<< HEAD
-=======
 	;;
 openbsd_mips64)
 	mkerrors="$mkerrors -m64"
@@ -220,7 +188,6 @@
 	# Let the type of C char be signed for making the bare syscall
 	# API consistent across platforms.
 	mktypes="GOARCH=$GOARCH go tool cgo -godefs -- -fsigned-char"
->>>>>>> 56c592a5
 	;;
 solaris_amd64)
 	mksyscall="go run mksyscall_solaris.go"
@@ -255,12 +222,6 @@
 				# aix/ppc64 script generates files instead of writing to stdin.
 				echo "$mksyscall -tags $GOOS,$GOARCH $syscall_goos $GOOSARCH_in && gofmt -w zsyscall_$GOOSARCH.go && gofmt -w zsyscall_"$GOOSARCH"_gccgo.go && gofmt -w zsyscall_"$GOOSARCH"_gc.go " ;
 			elif [ "$GOOS" == "darwin" ]; then
-<<<<<<< HEAD
-			        # pre-1.12, direct syscalls
-			        echo "$mksyscall -tags $GOOS,$GOARCH,!go1.12 $syscall_goos $GOOSARCH_in |gofmt >zsyscall_$GOOSARCH.1_11.go";
-			        # 1.12 and later, syscalls via libSystem
-				echo "$mksyscall -tags $GOOS,$GOARCH,go1.12 $syscall_goos $GOOSARCH_in |gofmt >zsyscall_$GOOSARCH.go";
-=======
 			        # 1.12 and later, syscalls via libSystem
 				echo "$mksyscall -tags $GOOS,$GOARCH,go1.12 $syscall_goos $GOOSARCH_in |gofmt >zsyscall_$GOOSARCH.go";
 				# 1.13 and later, syscalls via libSystem (including syscallPtr)
@@ -270,7 +231,6 @@
 			        echo "$mksyscall -illumos -tags illumos,$GOARCH syscall_illumos.go |gofmt > zsyscall_illumos_$GOARCH.go";
 			        # illumos implies solaris, so solaris code generation is also required
 				echo "$mksyscall -tags solaris,$GOARCH syscall_solaris.go syscall_solaris_$GOARCH.go |gofmt >zsyscall_solaris_$GOARCH.go";
->>>>>>> 56c592a5
 			else
 				echo "$mksyscall -tags $GOOS,$GOARCH $syscall_goos $GOOSARCH_in |gofmt >zsyscall_$GOOSARCH.go";
 			fi
