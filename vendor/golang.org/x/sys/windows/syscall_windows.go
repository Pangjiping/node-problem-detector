// Copyright 2009 The Go Authors. All rights reserved.
// Use of this source code is governed by a BSD-style
// license that can be found in the LICENSE file.

// Windows system calls.

package windows

import (
	errorspkg "errors"
	"sync"
	"syscall"
	"time"
	"unicode/utf16"
	"unsafe"

	"golang.org/x/sys/internal/unsafeheader"
)

type Handle uintptr

const (
	InvalidHandle = ^Handle(0)

	// Flags for DefineDosDevice.
	DDD_EXACT_MATCH_ON_REMOVE = 0x00000004
	DDD_NO_BROADCAST_SYSTEM   = 0x00000008
	DDD_RAW_TARGET_PATH       = 0x00000001
	DDD_REMOVE_DEFINITION     = 0x00000002

	// Return values for GetDriveType.
	DRIVE_UNKNOWN     = 0
	DRIVE_NO_ROOT_DIR = 1
	DRIVE_REMOVABLE   = 2
	DRIVE_FIXED       = 3
	DRIVE_REMOTE      = 4
	DRIVE_CDROM       = 5
	DRIVE_RAMDISK     = 6

	// File system flags from GetVolumeInformation and GetVolumeInformationByHandle.
	FILE_CASE_SENSITIVE_SEARCH        = 0x00000001
	FILE_CASE_PRESERVED_NAMES         = 0x00000002
	FILE_FILE_COMPRESSION             = 0x00000010
	FILE_DAX_VOLUME                   = 0x20000000
	FILE_NAMED_STREAMS                = 0x00040000
	FILE_PERSISTENT_ACLS              = 0x00000008
	FILE_READ_ONLY_VOLUME             = 0x00080000
	FILE_SEQUENTIAL_WRITE_ONCE        = 0x00100000
	FILE_SUPPORTS_ENCRYPTION          = 0x00020000
	FILE_SUPPORTS_EXTENDED_ATTRIBUTES = 0x00800000
	FILE_SUPPORTS_HARD_LINKS          = 0x00400000
	FILE_SUPPORTS_OBJECT_IDS          = 0x00010000
	FILE_SUPPORTS_OPEN_BY_FILE_ID     = 0x01000000
	FILE_SUPPORTS_REPARSE_POINTS      = 0x00000080
	FILE_SUPPORTS_SPARSE_FILES        = 0x00000040
	FILE_SUPPORTS_TRANSACTIONS        = 0x00200000
	FILE_SUPPORTS_USN_JOURNAL         = 0x02000000
	FILE_UNICODE_ON_DISK              = 0x00000004
	FILE_VOLUME_IS_COMPRESSED         = 0x00008000
	FILE_VOLUME_QUOTAS                = 0x00000020

<<<<<<< HEAD
=======
	// Flags for LockFileEx.
	LOCKFILE_FAIL_IMMEDIATELY = 0x00000001
	LOCKFILE_EXCLUSIVE_LOCK   = 0x00000002

>>>>>>> 56c592a5
	// Return values of SleepEx and other APC functions
	STATUS_USER_APC    = 0x000000C0
	WAIT_IO_COMPLETION = STATUS_USER_APC
)

// StringToUTF16 is deprecated. Use UTF16FromString instead.
// If s contains a NUL byte this function panics instead of
// returning an error.
func StringToUTF16(s string) []uint16 {
	a, err := UTF16FromString(s)
	if err != nil {
		panic("windows: string with NUL passed to StringToUTF16")
	}
	return a
}

// UTF16FromString returns the UTF-16 encoding of the UTF-8 string
// s, with a terminating NUL added. If s contains a NUL byte at any
// location, it returns (nil, syscall.EINVAL).
func UTF16FromString(s string) ([]uint16, error) {
	for i := 0; i < len(s); i++ {
		if s[i] == 0 {
			return nil, syscall.EINVAL
		}
	}
	return utf16.Encode([]rune(s + "\x00")), nil
}

// UTF16ToString returns the UTF-8 encoding of the UTF-16 sequence s,
// with a terminating NUL and any bytes after the NUL removed.
func UTF16ToString(s []uint16) string {
	for i, v := range s {
		if v == 0 {
			s = s[:i]
			break
		}
	}
	return string(utf16.Decode(s))
}

// StringToUTF16Ptr is deprecated. Use UTF16PtrFromString instead.
// If s contains a NUL byte this function panics instead of
// returning an error.
func StringToUTF16Ptr(s string) *uint16 { return &StringToUTF16(s)[0] }

// UTF16PtrFromString returns pointer to the UTF-16 encoding of
// the UTF-8 string s, with a terminating NUL added. If s
// contains a NUL byte at any location, it returns (nil, syscall.EINVAL).
func UTF16PtrFromString(s string) (*uint16, error) {
	a, err := UTF16FromString(s)
	if err != nil {
		return nil, err
	}
	return &a[0], nil
}

// UTF16PtrToString takes a pointer to a UTF-16 sequence and returns the corresponding UTF-8 encoded string.
// If the pointer is nil, it returns the empty string. It assumes that the UTF-16 sequence is terminated
// at a zero word; if the zero word is not present, the program may crash.
func UTF16PtrToString(p *uint16) string {
	if p == nil {
		return ""
	}
	if *p == 0 {
		return ""
	}

	// Find NUL terminator.
	n := 0
	for ptr := unsafe.Pointer(p); *(*uint16)(ptr) != 0; n++ {
		ptr = unsafe.Pointer(uintptr(ptr) + unsafe.Sizeof(*p))
	}

	var s []uint16
	h := (*unsafeheader.Slice)(unsafe.Pointer(&s))
	h.Data = unsafe.Pointer(p)
	h.Len = n
	h.Cap = n

	return string(utf16.Decode(s))
}

func Getpagesize() int { return 4096 }

// NewCallback converts a Go function to a function pointer conforming to the stdcall calling convention.
// This is useful when interoperating with Windows code requiring callbacks.
// The argument is expected to be a function with with one uintptr-sized result. The function must not have arguments with size larger than the size of uintptr.
func NewCallback(fn interface{}) uintptr {
	return syscall.NewCallback(fn)
}

// NewCallbackCDecl converts a Go function to a function pointer conforming to the cdecl calling convention.
// This is useful when interoperating with Windows code requiring callbacks.
// The argument is expected to be a function with with one uintptr-sized result. The function must not have arguments with size larger than the size of uintptr.
func NewCallbackCDecl(fn interface{}) uintptr {
	return syscall.NewCallbackCDecl(fn)
}

// windows api calls

//sys	GetLastError() (lasterr error)
//sys	LoadLibrary(libname string) (handle Handle, err error) = LoadLibraryW
//sys	LoadLibraryEx(libname string, zero Handle, flags uintptr) (handle Handle, err error) = LoadLibraryExW
//sys	FreeLibrary(handle Handle) (err error)
//sys	GetProcAddress(module Handle, procname string) (proc uintptr, err error)
//sys	GetModuleFileName(module Handle, filename *uint16, size uint32) (n uint32, err error) = kernel32.GetModuleFileNameW
//sys	GetModuleHandleEx(flags uint32, moduleName *uint16, module *Handle) (err error) = kernel32.GetModuleHandleExW
//sys	SetDefaultDllDirectories(directoryFlags uint32) (err error)
//sys	SetDllDirectory(path string) (err error) = kernel32.SetDllDirectoryW
//sys	GetVersion() (ver uint32, err error)
//sys	FormatMessage(flags uint32, msgsrc uintptr, msgid uint32, langid uint32, buf []uint16, args *byte) (n uint32, err error) = FormatMessageW
//sys	ExitProcess(exitcode uint32)
//sys	IsWow64Process(handle Handle, isWow64 *bool) (err error) = IsWow64Process
<<<<<<< HEAD
=======
//sys	IsWow64Process2(handle Handle, processMachine *uint16, nativeMachine *uint16) (err error) = IsWow64Process2?
>>>>>>> 56c592a5
//sys	CreateFile(name *uint16, access uint32, mode uint32, sa *SecurityAttributes, createmode uint32, attrs uint32, templatefile Handle) (handle Handle, err error) [failretval==InvalidHandle] = CreateFileW
//sys	ReadFile(handle Handle, buf []byte, done *uint32, overlapped *Overlapped) (err error)
//sys	WriteFile(handle Handle, buf []byte, done *uint32, overlapped *Overlapped) (err error)
//sys	GetOverlappedResult(handle Handle, overlapped *Overlapped, done *uint32, wait bool) (err error)
//sys	SetFilePointer(handle Handle, lowoffset int32, highoffsetptr *int32, whence uint32) (newlowoffset uint32, err error) [failretval==0xffffffff]
//sys	CloseHandle(handle Handle) (err error)
//sys	GetStdHandle(stdhandle uint32) (handle Handle, err error) [failretval==InvalidHandle]
//sys	SetStdHandle(stdhandle uint32, handle Handle) (err error)
//sys	findFirstFile1(name *uint16, data *win32finddata1) (handle Handle, err error) [failretval==InvalidHandle] = FindFirstFileW
//sys	findNextFile1(handle Handle, data *win32finddata1) (err error) = FindNextFileW
//sys	FindClose(handle Handle) (err error)
//sys	GetFileInformationByHandle(handle Handle, data *ByHandleFileInformation) (err error)
//sys	GetFileInformationByHandleEx(handle Handle, class uint32, outBuffer *byte, outBufferLen uint32) (err error)
<<<<<<< HEAD
=======
//sys	SetFileInformationByHandle(handle Handle, class uint32, inBuffer *byte, inBufferLen uint32) (err error)
>>>>>>> 56c592a5
//sys	GetCurrentDirectory(buflen uint32, buf *uint16) (n uint32, err error) = GetCurrentDirectoryW
//sys	SetCurrentDirectory(path *uint16) (err error) = SetCurrentDirectoryW
//sys	CreateDirectory(path *uint16, sa *SecurityAttributes) (err error) = CreateDirectoryW
//sys	RemoveDirectory(path *uint16) (err error) = RemoveDirectoryW
//sys	DeleteFile(path *uint16) (err error) = DeleteFileW
//sys	MoveFile(from *uint16, to *uint16) (err error) = MoveFileW
//sys	MoveFileEx(from *uint16, to *uint16, flags uint32) (err error) = MoveFileExW
//sys	LockFileEx(file Handle, flags uint32, reserved uint32, bytesLow uint32, bytesHigh uint32, overlapped *Overlapped) (err error)
//sys	UnlockFileEx(file Handle, reserved uint32, bytesLow uint32, bytesHigh uint32, overlapped *Overlapped) (err error)
//sys	GetComputerName(buf *uint16, n *uint32) (err error) = GetComputerNameW
//sys	GetComputerNameEx(nametype uint32, buf *uint16, n *uint32) (err error) = GetComputerNameExW
//sys	SetEndOfFile(handle Handle) (err error)
//sys	GetSystemTimeAsFileTime(time *Filetime)
//sys	GetSystemTimePreciseAsFileTime(time *Filetime)
//sys	GetTimeZoneInformation(tzi *Timezoneinformation) (rc uint32, err error) [failretval==0xffffffff]
//sys	CreateIoCompletionPort(filehandle Handle, cphandle Handle, key uint32, threadcnt uint32) (handle Handle, err error)
//sys	GetQueuedCompletionStatus(cphandle Handle, qty *uint32, key *uint32, overlapped **Overlapped, timeout uint32) (err error)
//sys	PostQueuedCompletionStatus(cphandle Handle, qty uint32, key uint32, overlapped *Overlapped) (err error)
//sys	CancelIo(s Handle) (err error)
//sys	CancelIoEx(s Handle, o *Overlapped) (err error)
//sys	CreateProcess(appName *uint16, commandLine *uint16, procSecurity *SecurityAttributes, threadSecurity *SecurityAttributes, inheritHandles bool, creationFlags uint32, env *uint16, currentDir *uint16, startupInfo *StartupInfo, outProcInfo *ProcessInformation) (err error) = CreateProcessW
//sys	OpenProcess(desiredAccess uint32, inheritHandle bool, processId uint32) (handle Handle, err error)
<<<<<<< HEAD
//sys	ShellExecute(hwnd Handle, verb *uint16, file *uint16, args *uint16, cwd *uint16, showCmd int32) (err error) = shell32.ShellExecuteW
=======
//sys	ShellExecute(hwnd Handle, verb *uint16, file *uint16, args *uint16, cwd *uint16, showCmd int32) (err error) [failretval<=32] = shell32.ShellExecuteW
>>>>>>> 56c592a5
//sys	shGetKnownFolderPath(id *KNOWNFOLDERID, flags uint32, token Token, path **uint16) (ret error) = shell32.SHGetKnownFolderPath
//sys	TerminateProcess(handle Handle, exitcode uint32) (err error)
//sys	GetExitCodeProcess(handle Handle, exitcode *uint32) (err error)
//sys	GetStartupInfo(startupInfo *StartupInfo) (err error) = GetStartupInfoW
<<<<<<< HEAD
//sys	GetCurrentProcess() (pseudoHandle Handle, err error)
//sys	GetCurrentThread() (pseudoHandle Handle, err error)
=======
>>>>>>> 56c592a5
//sys	GetProcessTimes(handle Handle, creationTime *Filetime, exitTime *Filetime, kernelTime *Filetime, userTime *Filetime) (err error)
//sys	DuplicateHandle(hSourceProcessHandle Handle, hSourceHandle Handle, hTargetProcessHandle Handle, lpTargetHandle *Handle, dwDesiredAccess uint32, bInheritHandle bool, dwOptions uint32) (err error)
//sys	WaitForSingleObject(handle Handle, waitMilliseconds uint32) (event uint32, err error) [failretval==0xffffffff]
//sys	waitForMultipleObjects(count uint32, handles uintptr, waitAll bool, waitMilliseconds uint32) (event uint32, err error) [failretval==0xffffffff] = WaitForMultipleObjects
//sys	GetTempPath(buflen uint32, buf *uint16) (n uint32, err error) = GetTempPathW
//sys	CreatePipe(readhandle *Handle, writehandle *Handle, sa *SecurityAttributes, size uint32) (err error)
//sys	GetFileType(filehandle Handle) (n uint32, err error)
//sys	CryptAcquireContext(provhandle *Handle, container *uint16, provider *uint16, provtype uint32, flags uint32) (err error) = advapi32.CryptAcquireContextW
//sys	CryptReleaseContext(provhandle Handle, flags uint32) (err error) = advapi32.CryptReleaseContext
//sys	CryptGenRandom(provhandle Handle, buflen uint32, buf *byte) (err error) = advapi32.CryptGenRandom
//sys	GetEnvironmentStrings() (envs *uint16, err error) [failretval==nil] = kernel32.GetEnvironmentStringsW
//sys	FreeEnvironmentStrings(envs *uint16) (err error) = kernel32.FreeEnvironmentStringsW
//sys	GetEnvironmentVariable(name *uint16, buffer *uint16, size uint32) (n uint32, err error) = kernel32.GetEnvironmentVariableW
//sys	SetEnvironmentVariable(name *uint16, value *uint16) (err error) = kernel32.SetEnvironmentVariableW
//sys	CreateEnvironmentBlock(block **uint16, token Token, inheritExisting bool) (err error) = userenv.CreateEnvironmentBlock
//sys	DestroyEnvironmentBlock(block *uint16) (err error) = userenv.DestroyEnvironmentBlock
//sys	getTickCount64() (ms uint64) = kernel32.GetTickCount64
//sys	SetFileTime(handle Handle, ctime *Filetime, atime *Filetime, wtime *Filetime) (err error)
//sys	GetFileAttributes(name *uint16) (attrs uint32, err error) [failretval==INVALID_FILE_ATTRIBUTES] = kernel32.GetFileAttributesW
//sys	SetFileAttributes(name *uint16, attrs uint32) (err error) = kernel32.SetFileAttributesW
//sys	GetFileAttributesEx(name *uint16, level uint32, info *byte) (err error) = kernel32.GetFileAttributesExW
//sys	GetCommandLine() (cmd *uint16) = kernel32.GetCommandLineW
//sys	CommandLineToArgv(cmd *uint16, argc *int32) (argv *[8192]*[8192]uint16, err error) [failretval==nil] = shell32.CommandLineToArgvW
//sys	LocalFree(hmem Handle) (handle Handle, err error) [failretval!=0]
//sys	SetHandleInformation(handle Handle, mask uint32, flags uint32) (err error)
//sys	FlushFileBuffers(handle Handle) (err error)
//sys	GetFullPathName(path *uint16, buflen uint32, buf *uint16, fname **uint16) (n uint32, err error) = kernel32.GetFullPathNameW
//sys	GetLongPathName(path *uint16, buf *uint16, buflen uint32) (n uint32, err error) = kernel32.GetLongPathNameW
//sys	GetShortPathName(longpath *uint16, shortpath *uint16, buflen uint32) (n uint32, err error) = kernel32.GetShortPathNameW
//sys	GetFinalPathNameByHandle(file Handle, filePath *uint16, filePathSize uint32, flags uint32) (n uint32, err error) = kernel32.GetFinalPathNameByHandleW
//sys	CreateFileMapping(fhandle Handle, sa *SecurityAttributes, prot uint32, maxSizeHigh uint32, maxSizeLow uint32, name *uint16) (handle Handle, err error) = kernel32.CreateFileMappingW
//sys	MapViewOfFile(handle Handle, access uint32, offsetHigh uint32, offsetLow uint32, length uintptr) (addr uintptr, err error)
//sys	UnmapViewOfFile(addr uintptr) (err error)
//sys	FlushViewOfFile(addr uintptr, length uintptr) (err error)
//sys	VirtualLock(addr uintptr, length uintptr) (err error)
//sys	VirtualUnlock(addr uintptr, length uintptr) (err error)
//sys	VirtualAlloc(address uintptr, size uintptr, alloctype uint32, protect uint32) (value uintptr, err error) = kernel32.VirtualAlloc
//sys	VirtualFree(address uintptr, size uintptr, freetype uint32) (err error) = kernel32.VirtualFree
//sys	VirtualProtect(address uintptr, size uintptr, newprotect uint32, oldprotect *uint32) (err error) = kernel32.VirtualProtect
//sys	TransmitFile(s Handle, handle Handle, bytesToWrite uint32, bytsPerSend uint32, overlapped *Overlapped, transmitFileBuf *TransmitFileBuffers, flags uint32) (err error) = mswsock.TransmitFile
//sys	ReadDirectoryChanges(handle Handle, buf *byte, buflen uint32, watchSubTree bool, mask uint32, retlen *uint32, overlapped *Overlapped, completionRoutine uintptr) (err error) = kernel32.ReadDirectoryChangesW
//sys	CertOpenSystemStore(hprov Handle, name *uint16) (store Handle, err error) = crypt32.CertOpenSystemStoreW
//sys   CertOpenStore(storeProvider uintptr, msgAndCertEncodingType uint32, cryptProv uintptr, flags uint32, para uintptr) (handle Handle, err error) = crypt32.CertOpenStore
//sys	CertEnumCertificatesInStore(store Handle, prevContext *CertContext) (context *CertContext, err error) [failretval==nil] = crypt32.CertEnumCertificatesInStore
//sys   CertAddCertificateContextToStore(store Handle, certContext *CertContext, addDisposition uint32, storeContext **CertContext) (err error) = crypt32.CertAddCertificateContextToStore
//sys	CertCloseStore(store Handle, flags uint32) (err error) = crypt32.CertCloseStore
//sys	CertDeleteCertificateFromStore(certContext *CertContext) (err error) = crypt32.CertDeleteCertificateFromStore
//sys   CertGetCertificateChain(engine Handle, leaf *CertContext, time *Filetime, additionalStore Handle, para *CertChainPara, flags uint32, reserved uintptr, chainCtx **CertChainContext) (err error) = crypt32.CertGetCertificateChain
//sys   CertFreeCertificateChain(ctx *CertChainContext) = crypt32.CertFreeCertificateChain
//sys   CertCreateCertificateContext(certEncodingType uint32, certEncoded *byte, encodedLen uint32) (context *CertContext, err error) [failretval==nil] = crypt32.CertCreateCertificateContext
//sys   CertFreeCertificateContext(ctx *CertContext) (err error) = crypt32.CertFreeCertificateContext
//sys   CertVerifyCertificateChainPolicy(policyOID uintptr, chain *CertChainContext, para *CertChainPolicyPara, status *CertChainPolicyStatus) (err error) = crypt32.CertVerifyCertificateChainPolicy
//sys	RegOpenKeyEx(key Handle, subkey *uint16, options uint32, desiredAccess uint32, result *Handle) (regerrno error) = advapi32.RegOpenKeyExW
//sys	RegCloseKey(key Handle) (regerrno error) = advapi32.RegCloseKey
//sys	RegQueryInfoKey(key Handle, class *uint16, classLen *uint32, reserved *uint32, subkeysLen *uint32, maxSubkeyLen *uint32, maxClassLen *uint32, valuesLen *uint32, maxValueNameLen *uint32, maxValueLen *uint32, saLen *uint32, lastWriteTime *Filetime) (regerrno error) = advapi32.RegQueryInfoKeyW
//sys	RegEnumKeyEx(key Handle, index uint32, name *uint16, nameLen *uint32, reserved *uint32, class *uint16, classLen *uint32, lastWriteTime *Filetime) (regerrno error) = advapi32.RegEnumKeyExW
//sys	RegQueryValueEx(key Handle, name *uint16, reserved *uint32, valtype *uint32, buf *byte, buflen *uint32) (regerrno error) = advapi32.RegQueryValueExW
<<<<<<< HEAD
//sys	GetCurrentProcessId() (pid uint32) = kernel32.GetCurrentProcessId
//sys	GetConsoleMode(console Handle, mode *uint32) (err error) = kernel32.GetConsoleMode
//sys	SetConsoleMode(console Handle, mode uint32) (err error) = kernel32.SetConsoleMode
//sys	GetConsoleScreenBufferInfo(console Handle, info *ConsoleScreenBufferInfo) (err error) = kernel32.GetConsoleScreenBufferInfo
=======
//sys	RegNotifyChangeKeyValue(key Handle, watchSubtree bool, notifyFilter uint32, event Handle, asynchronous bool) (regerrno error) = advapi32.RegNotifyChangeKeyValue
//sys	GetCurrentProcessId() (pid uint32) = kernel32.GetCurrentProcessId
//sys	ProcessIdToSessionId(pid uint32, sessionid *uint32) (err error) = kernel32.ProcessIdToSessionId
//sys	GetConsoleMode(console Handle, mode *uint32) (err error) = kernel32.GetConsoleMode
//sys	SetConsoleMode(console Handle, mode uint32) (err error) = kernel32.SetConsoleMode
//sys	GetConsoleScreenBufferInfo(console Handle, info *ConsoleScreenBufferInfo) (err error) = kernel32.GetConsoleScreenBufferInfo
//sys	setConsoleCursorPosition(console Handle, position uint32) (err error) = kernel32.SetConsoleCursorPosition
>>>>>>> 56c592a5
//sys	WriteConsole(console Handle, buf *uint16, towrite uint32, written *uint32, reserved *byte) (err error) = kernel32.WriteConsoleW
//sys	ReadConsole(console Handle, buf *uint16, toread uint32, read *uint32, inputControl *byte) (err error) = kernel32.ReadConsoleW
//sys	CreateToolhelp32Snapshot(flags uint32, processId uint32) (handle Handle, err error) [failretval==InvalidHandle] = kernel32.CreateToolhelp32Snapshot
//sys	Process32First(snapshot Handle, procEntry *ProcessEntry32) (err error) = kernel32.Process32FirstW
//sys	Process32Next(snapshot Handle, procEntry *ProcessEntry32) (err error) = kernel32.Process32NextW
//sys	Thread32First(snapshot Handle, threadEntry *ThreadEntry32) (err error)
//sys	Thread32Next(snapshot Handle, threadEntry *ThreadEntry32) (err error)
//sys	DeviceIoControl(handle Handle, ioControlCode uint32, inBuffer *byte, inBufferSize uint32, outBuffer *byte, outBufferSize uint32, bytesReturned *uint32, overlapped *Overlapped) (err error)
// This function returns 1 byte BOOLEAN rather than the 4 byte BOOL.
//sys	CreateSymbolicLink(symlinkfilename *uint16, targetfilename *uint16, flags uint32) (err error) [failretval&0xff==0] = CreateSymbolicLinkW
//sys	CreateHardLink(filename *uint16, existingfilename *uint16, reserved uintptr) (err error) [failretval&0xff==0] = CreateHardLinkW
//sys	GetCurrentThreadId() (id uint32)
//sys	CreateEvent(eventAttrs *SecurityAttributes, manualReset uint32, initialState uint32, name *uint16) (handle Handle, err error) = kernel32.CreateEventW
//sys	CreateEventEx(eventAttrs *SecurityAttributes, name *uint16, flags uint32, desiredAccess uint32) (handle Handle, err error) = kernel32.CreateEventExW
//sys	OpenEvent(desiredAccess uint32, inheritHandle bool, name *uint16) (handle Handle, err error) = kernel32.OpenEventW
//sys	SetEvent(event Handle) (err error) = kernel32.SetEvent
//sys	ResetEvent(event Handle) (err error) = kernel32.ResetEvent
//sys	PulseEvent(event Handle) (err error) = kernel32.PulseEvent
<<<<<<< HEAD
=======
//sys	CreateMutex(mutexAttrs *SecurityAttributes, initialOwner bool, name *uint16) (handle Handle, err error) = kernel32.CreateMutexW
//sys	CreateMutexEx(mutexAttrs *SecurityAttributes, name *uint16, flags uint32, desiredAccess uint32) (handle Handle, err error) = kernel32.CreateMutexExW
//sys	OpenMutex(desiredAccess uint32, inheritHandle bool, name *uint16) (handle Handle, err error) = kernel32.OpenMutexW
//sys	ReleaseMutex(mutex Handle) (err error) = kernel32.ReleaseMutex
>>>>>>> 56c592a5
//sys	SleepEx(milliseconds uint32, alertable bool) (ret uint32) = kernel32.SleepEx
//sys	CreateJobObject(jobAttr *SecurityAttributes, name *uint16) (handle Handle, err error) = kernel32.CreateJobObjectW
//sys	AssignProcessToJobObject(job Handle, process Handle) (err error) = kernel32.AssignProcessToJobObject
//sys	TerminateJobObject(job Handle, exitCode uint32) (err error) = kernel32.TerminateJobObject
//sys	SetErrorMode(mode uint32) (ret uint32) = kernel32.SetErrorMode
//sys	ResumeThread(thread Handle) (ret uint32, err error) [failretval==0xffffffff] = kernel32.ResumeThread
//sys	SetPriorityClass(process Handle, priorityClass uint32) (err error) = kernel32.SetPriorityClass
//sys	GetPriorityClass(process Handle) (ret uint32, err error) = kernel32.GetPriorityClass
<<<<<<< HEAD
=======
//sys	QueryInformationJobObject(job Handle, JobObjectInformationClass int32, JobObjectInformation uintptr, JobObjectInformationLength uint32, retlen *uint32) (err error) = kernel32.QueryInformationJobObject
>>>>>>> 56c592a5
//sys	SetInformationJobObject(job Handle, JobObjectInformationClass uint32, JobObjectInformation uintptr, JobObjectInformationLength uint32) (ret int, err error)
//sys	GenerateConsoleCtrlEvent(ctrlEvent uint32, processGroupID uint32) (err error)
//sys	GetProcessId(process Handle) (id uint32, err error)
//sys	OpenThread(desiredAccess uint32, inheritHandle bool, threadId uint32) (handle Handle, err error)
<<<<<<< HEAD
=======
//sys	SetProcessPriorityBoost(process Handle, disable bool) (err error) = kernel32.SetProcessPriorityBoost
//sys	GetProcessWorkingSetSizeEx(hProcess Handle, lpMinimumWorkingSetSize *uintptr, lpMaximumWorkingSetSize *uintptr, flags *uint32)
//sys	SetProcessWorkingSetSizeEx(hProcess Handle, dwMinimumWorkingSetSize uintptr, dwMaximumWorkingSetSize uintptr, flags uint32) (err error)
>>>>>>> 56c592a5

// Volume Management Functions
//sys	DefineDosDevice(flags uint32, deviceName *uint16, targetPath *uint16) (err error) = DefineDosDeviceW
//sys	DeleteVolumeMountPoint(volumeMountPoint *uint16) (err error) = DeleteVolumeMountPointW
//sys	FindFirstVolume(volumeName *uint16, bufferLength uint32) (handle Handle, err error) [failretval==InvalidHandle] = FindFirstVolumeW
//sys	FindFirstVolumeMountPoint(rootPathName *uint16, volumeMountPoint *uint16, bufferLength uint32) (handle Handle, err error) [failretval==InvalidHandle] = FindFirstVolumeMountPointW
//sys	FindNextVolume(findVolume Handle, volumeName *uint16, bufferLength uint32) (err error) = FindNextVolumeW
//sys	FindNextVolumeMountPoint(findVolumeMountPoint Handle, volumeMountPoint *uint16, bufferLength uint32) (err error) = FindNextVolumeMountPointW
//sys	FindVolumeClose(findVolume Handle) (err error)
//sys	FindVolumeMountPointClose(findVolumeMountPoint Handle) (err error)
<<<<<<< HEAD
=======
//sys	GetDiskFreeSpaceEx(directoryName *uint16, freeBytesAvailableToCaller *uint64, totalNumberOfBytes *uint64, totalNumberOfFreeBytes *uint64) (err error) = GetDiskFreeSpaceExW
>>>>>>> 56c592a5
//sys	GetDriveType(rootPathName *uint16) (driveType uint32) = GetDriveTypeW
//sys	GetLogicalDrives() (drivesBitMask uint32, err error) [failretval==0]
//sys	GetLogicalDriveStrings(bufferLength uint32, buffer *uint16) (n uint32, err error) [failretval==0] = GetLogicalDriveStringsW
//sys	GetVolumeInformation(rootPathName *uint16, volumeNameBuffer *uint16, volumeNameSize uint32, volumeNameSerialNumber *uint32, maximumComponentLength *uint32, fileSystemFlags *uint32, fileSystemNameBuffer *uint16, fileSystemNameSize uint32) (err error) = GetVolumeInformationW
//sys	GetVolumeInformationByHandle(file Handle, volumeNameBuffer *uint16, volumeNameSize uint32, volumeNameSerialNumber *uint32, maximumComponentLength *uint32, fileSystemFlags *uint32, fileSystemNameBuffer *uint16, fileSystemNameSize uint32) (err error) = GetVolumeInformationByHandleW
//sys	GetVolumeNameForVolumeMountPoint(volumeMountPoint *uint16, volumeName *uint16, bufferlength uint32) (err error) = GetVolumeNameForVolumeMountPointW
//sys	GetVolumePathName(fileName *uint16, volumePathName *uint16, bufferLength uint32) (err error) = GetVolumePathNameW
//sys	GetVolumePathNamesForVolumeName(volumeName *uint16, volumePathNames *uint16, bufferLength uint32, returnLength *uint32) (err error) = GetVolumePathNamesForVolumeNameW
//sys	QueryDosDevice(deviceName *uint16, targetPath *uint16, max uint32) (n uint32, err error) [failretval==0] = QueryDosDeviceW
//sys	SetVolumeLabel(rootPathName *uint16, volumeName *uint16) (err error) = SetVolumeLabelW
//sys	SetVolumeMountPoint(volumeMountPoint *uint16, volumeName *uint16) (err error) = SetVolumeMountPointW
//sys	MessageBox(hwnd Handle, text *uint16, caption *uint16, boxtype uint32) (ret int32, err error) [failretval==0] = user32.MessageBoxW
<<<<<<< HEAD
=======
//sys	ExitWindowsEx(flags uint32, reason uint32) (err error) = user32.ExitWindowsEx
//sys	InitiateSystemShutdownEx(machineName *uint16, message *uint16, timeout uint32, forceAppsClosed bool, rebootAfterShutdown bool, reason uint32) (err error) = advapi32.InitiateSystemShutdownExW
//sys	SetProcessShutdownParameters(level uint32, flags uint32) (err error) = kernel32.SetProcessShutdownParameters
//sys	GetProcessShutdownParameters(level *uint32, flags *uint32) (err error) = kernel32.GetProcessShutdownParameters
>>>>>>> 56c592a5
//sys	clsidFromString(lpsz *uint16, pclsid *GUID) (ret error) = ole32.CLSIDFromString
//sys	stringFromGUID2(rguid *GUID, lpsz *uint16, cchMax int32) (chars int32) = ole32.StringFromGUID2
//sys	coCreateGuid(pguid *GUID) (ret error) = ole32.CoCreateGuid
//sys	CoTaskMemFree(address unsafe.Pointer) = ole32.CoTaskMemFree
//sys	rtlGetVersion(info *OsVersionInfoEx) (ret error) = ntdll.RtlGetVersion
<<<<<<< HEAD

// syscall interface implementation for other packages

=======
//sys	rtlGetNtVersionNumbers(majorVersion *uint32, minorVersion *uint32, buildNumber *uint32) = ntdll.RtlGetNtVersionNumbers
//sys	getProcessPreferredUILanguages(flags uint32, numLanguages *uint32, buf *uint16, bufSize *uint32) (err error) = kernel32.GetProcessPreferredUILanguages
//sys	getThreadPreferredUILanguages(flags uint32, numLanguages *uint32, buf *uint16, bufSize *uint32) (err error) = kernel32.GetThreadPreferredUILanguages
//sys	getUserPreferredUILanguages(flags uint32, numLanguages *uint32, buf *uint16, bufSize *uint32) (err error) = kernel32.GetUserPreferredUILanguages
//sys	getSystemPreferredUILanguages(flags uint32, numLanguages *uint32, buf *uint16, bufSize *uint32) (err error) = kernel32.GetSystemPreferredUILanguages

// Process Status API (PSAPI)
//sys	EnumProcesses(processIds []uint32, bytesReturned *uint32) (err error) = psapi.EnumProcesses

// syscall interface implementation for other packages

// GetCurrentProcess returns the handle for the current process.
// It is a pseudo handle that does not need to be closed.
// The returned error is always nil.
//
// Deprecated: use CurrentProcess for the same Handle without the nil
// error.
func GetCurrentProcess() (Handle, error) {
	return CurrentProcess(), nil
}

// CurrentProcess returns the handle for the current process.
// It is a pseudo handle that does not need to be closed.
func CurrentProcess() Handle { return Handle(^uintptr(1 - 1)) }

// GetCurrentThread returns the handle for the current thread.
// It is a pseudo handle that does not need to be closed.
// The returned error is always nil.
//
// Deprecated: use CurrentThread for the same Handle without the nil
// error.
func GetCurrentThread() (Handle, error) {
	return CurrentThread(), nil
}

// CurrentThread returns the handle for the current thread.
// It is a pseudo handle that does not need to be closed.
func CurrentThread() Handle { return Handle(^uintptr(2 - 1)) }

>>>>>>> 56c592a5
// GetProcAddressByOrdinal retrieves the address of the exported
// function from module by ordinal.
func GetProcAddressByOrdinal(module Handle, ordinal uintptr) (proc uintptr, err error) {
	r0, _, e1 := syscall.Syscall(procGetProcAddress.Addr(), 2, uintptr(module), ordinal, 0)
	proc = uintptr(r0)
	if proc == 0 {
<<<<<<< HEAD
		if e1 != 0 {
			err = errnoErr(e1)
		} else {
			err = syscall.EINVAL
		}
=======
		err = errnoErr(e1)
>>>>>>> 56c592a5
	}
	return
}

func Exit(code int) { ExitProcess(uint32(code)) }

func makeInheritSa() *SecurityAttributes {
	var sa SecurityAttributes
	sa.Length = uint32(unsafe.Sizeof(sa))
	sa.InheritHandle = 1
	return &sa
}

func Open(path string, mode int, perm uint32) (fd Handle, err error) {
	if len(path) == 0 {
		return InvalidHandle, ERROR_FILE_NOT_FOUND
	}
	pathp, err := UTF16PtrFromString(path)
	if err != nil {
		return InvalidHandle, err
	}
	var access uint32
	switch mode & (O_RDONLY | O_WRONLY | O_RDWR) {
	case O_RDONLY:
		access = GENERIC_READ
	case O_WRONLY:
		access = GENERIC_WRITE
	case O_RDWR:
		access = GENERIC_READ | GENERIC_WRITE
	}
	if mode&O_CREAT != 0 {
		access |= GENERIC_WRITE
	}
	if mode&O_APPEND != 0 {
		access &^= GENERIC_WRITE
		access |= FILE_APPEND_DATA
	}
	sharemode := uint32(FILE_SHARE_READ | FILE_SHARE_WRITE)
	var sa *SecurityAttributes
	if mode&O_CLOEXEC == 0 {
		sa = makeInheritSa()
	}
	var createmode uint32
	switch {
	case mode&(O_CREAT|O_EXCL) == (O_CREAT | O_EXCL):
		createmode = CREATE_NEW
	case mode&(O_CREAT|O_TRUNC) == (O_CREAT | O_TRUNC):
		createmode = CREATE_ALWAYS
	case mode&O_CREAT == O_CREAT:
		createmode = OPEN_ALWAYS
	case mode&O_TRUNC == O_TRUNC:
		createmode = TRUNCATE_EXISTING
	default:
		createmode = OPEN_EXISTING
	}
	var attrs uint32 = FILE_ATTRIBUTE_NORMAL
	if perm&S_IWRITE == 0 {
		attrs = FILE_ATTRIBUTE_READONLY
	}
	h, e := CreateFile(pathp, access, sharemode, sa, createmode, attrs, 0)
	return h, e
}

func Read(fd Handle, p []byte) (n int, err error) {
	var done uint32
	e := ReadFile(fd, p, &done, nil)
	if e != nil {
		if e == ERROR_BROKEN_PIPE {
			// NOTE(brainman): work around ERROR_BROKEN_PIPE is returned on reading EOF from stdin
			return 0, nil
		}
		return 0, e
	}
	if raceenabled {
		if done > 0 {
			raceWriteRange(unsafe.Pointer(&p[0]), int(done))
		}
		raceAcquire(unsafe.Pointer(&ioSync))
	}
	return int(done), nil
}

func Write(fd Handle, p []byte) (n int, err error) {
	if raceenabled {
		raceReleaseMerge(unsafe.Pointer(&ioSync))
	}
	var done uint32
	e := WriteFile(fd, p, &done, nil)
	if e != nil {
		return 0, e
	}
	if raceenabled && done > 0 {
		raceReadRange(unsafe.Pointer(&p[0]), int(done))
	}
	return int(done), nil
}

var ioSync int64

func Seek(fd Handle, offset int64, whence int) (newoffset int64, err error) {
	var w uint32
	switch whence {
	case 0:
		w = FILE_BEGIN
	case 1:
		w = FILE_CURRENT
	case 2:
		w = FILE_END
	}
	hi := int32(offset >> 32)
	lo := int32(offset)
	// use GetFileType to check pipe, pipe can't do seek
	ft, _ := GetFileType(fd)
	if ft == FILE_TYPE_PIPE {
		return 0, syscall.EPIPE
	}
	rlo, e := SetFilePointer(fd, lo, &hi, w)
	if e != nil {
		return 0, e
	}
	return int64(hi)<<32 + int64(rlo), nil
}

func Close(fd Handle) (err error) {
	return CloseHandle(fd)
}

var (
	Stdin  = getStdHandle(STD_INPUT_HANDLE)
	Stdout = getStdHandle(STD_OUTPUT_HANDLE)
	Stderr = getStdHandle(STD_ERROR_HANDLE)
)

func getStdHandle(stdhandle uint32) (fd Handle) {
	r, _ := GetStdHandle(stdhandle)
	CloseOnExec(r)
	return r
}

const ImplementsGetwd = true

func Getwd() (wd string, err error) {
	b := make([]uint16, 300)
	n, e := GetCurrentDirectory(uint32(len(b)), &b[0])
	if e != nil {
		return "", e
	}
	return string(utf16.Decode(b[0:n])), nil
}

func Chdir(path string) (err error) {
	pathp, err := UTF16PtrFromString(path)
	if err != nil {
		return err
	}
	return SetCurrentDirectory(pathp)
}

func Mkdir(path string, mode uint32) (err error) {
	pathp, err := UTF16PtrFromString(path)
	if err != nil {
		return err
	}
	return CreateDirectory(pathp, nil)
}

func Rmdir(path string) (err error) {
	pathp, err := UTF16PtrFromString(path)
	if err != nil {
		return err
	}
	return RemoveDirectory(pathp)
}

func Unlink(path string) (err error) {
	pathp, err := UTF16PtrFromString(path)
	if err != nil {
		return err
	}
	return DeleteFile(pathp)
}

func Rename(oldpath, newpath string) (err error) {
	from, err := UTF16PtrFromString(oldpath)
	if err != nil {
		return err
	}
	to, err := UTF16PtrFromString(newpath)
	if err != nil {
		return err
	}
	return MoveFileEx(from, to, MOVEFILE_REPLACE_EXISTING)
}

func ComputerName() (name string, err error) {
	var n uint32 = MAX_COMPUTERNAME_LENGTH + 1
	b := make([]uint16, n)
	e := GetComputerName(&b[0], &n)
	if e != nil {
		return "", e
	}
	return string(utf16.Decode(b[0:n])), nil
}

func DurationSinceBoot() time.Duration {
	return time.Duration(getTickCount64()) * time.Millisecond
}

func Ftruncate(fd Handle, length int64) (err error) {
	curoffset, e := Seek(fd, 0, 1)
	if e != nil {
		return e
	}
	defer Seek(fd, curoffset, 0)
	_, e = Seek(fd, length, 0)
	if e != nil {
		return e
	}
	e = SetEndOfFile(fd)
	if e != nil {
		return e
	}
	return nil
}

func Gettimeofday(tv *Timeval) (err error) {
	var ft Filetime
	GetSystemTimeAsFileTime(&ft)
	*tv = NsecToTimeval(ft.Nanoseconds())
	return nil
}

func Pipe(p []Handle) (err error) {
	if len(p) != 2 {
		return syscall.EINVAL
	}
	var r, w Handle
	e := CreatePipe(&r, &w, makeInheritSa(), 0)
	if e != nil {
		return e
	}
	p[0] = r
	p[1] = w
	return nil
}

func Utimes(path string, tv []Timeval) (err error) {
	if len(tv) != 2 {
		return syscall.EINVAL
	}
	pathp, e := UTF16PtrFromString(path)
	if e != nil {
		return e
	}
	h, e := CreateFile(pathp,
		FILE_WRITE_ATTRIBUTES, FILE_SHARE_WRITE, nil,
		OPEN_EXISTING, FILE_FLAG_BACKUP_SEMANTICS, 0)
	if e != nil {
		return e
	}
	defer Close(h)
	a := NsecToFiletime(tv[0].Nanoseconds())
	w := NsecToFiletime(tv[1].Nanoseconds())
	return SetFileTime(h, nil, &a, &w)
}

func UtimesNano(path string, ts []Timespec) (err error) {
	if len(ts) != 2 {
		return syscall.EINVAL
	}
	pathp, e := UTF16PtrFromString(path)
	if e != nil {
		return e
	}
	h, e := CreateFile(pathp,
		FILE_WRITE_ATTRIBUTES, FILE_SHARE_WRITE, nil,
		OPEN_EXISTING, FILE_FLAG_BACKUP_SEMANTICS, 0)
	if e != nil {
		return e
	}
	defer Close(h)
	a := NsecToFiletime(TimespecToNsec(ts[0]))
	w := NsecToFiletime(TimespecToNsec(ts[1]))
	return SetFileTime(h, nil, &a, &w)
}

func Fsync(fd Handle) (err error) {
	return FlushFileBuffers(fd)
}

func Chmod(path string, mode uint32) (err error) {
	p, e := UTF16PtrFromString(path)
	if e != nil {
		return e
	}
	attrs, e := GetFileAttributes(p)
	if e != nil {
		return e
	}
	if mode&S_IWRITE != 0 {
		attrs &^= FILE_ATTRIBUTE_READONLY
	} else {
		attrs |= FILE_ATTRIBUTE_READONLY
	}
	return SetFileAttributes(p, attrs)
}

func LoadGetSystemTimePreciseAsFileTime() error {
	return procGetSystemTimePreciseAsFileTime.Find()
}

func LoadCancelIoEx() error {
	return procCancelIoEx.Find()
}

func LoadSetFileCompletionNotificationModes() error {
	return procSetFileCompletionNotificationModes.Find()
}

func WaitForMultipleObjects(handles []Handle, waitAll bool, waitMilliseconds uint32) (event uint32, err error) {
	// Every other win32 array API takes arguments as "pointer, count", except for this function. So we
	// can't declare it as a usual [] type, because mksyscall will use the opposite order. We therefore
	// trivially stub this ourselves.

	var handlePtr *Handle
	if len(handles) > 0 {
		handlePtr = &handles[0]
	}
	return waitForMultipleObjects(uint32(len(handles)), uintptr(unsafe.Pointer(handlePtr)), waitAll, waitMilliseconds)
}

// net api calls

const socket_error = uintptr(^uint32(0))

//sys	WSAStartup(verreq uint32, data *WSAData) (sockerr error) = ws2_32.WSAStartup
//sys	WSACleanup() (err error) [failretval==socket_error] = ws2_32.WSACleanup
//sys	WSAIoctl(s Handle, iocc uint32, inbuf *byte, cbif uint32, outbuf *byte, cbob uint32, cbbr *uint32, overlapped *Overlapped, completionRoutine uintptr) (err error) [failretval==socket_error] = ws2_32.WSAIoctl
//sys	socket(af int32, typ int32, protocol int32) (handle Handle, err error) [failretval==InvalidHandle] = ws2_32.socket
//sys	sendto(s Handle, buf []byte, flags int32, to unsafe.Pointer, tolen int32) (err error) [failretval==socket_error] = ws2_32.sendto
//sys	recvfrom(s Handle, buf []byte, flags int32, from *RawSockaddrAny, fromlen *int32) (n int32, err error) [failretval==-1] = ws2_32.recvfrom
//sys	Setsockopt(s Handle, level int32, optname int32, optval *byte, optlen int32) (err error) [failretval==socket_error] = ws2_32.setsockopt
//sys	Getsockopt(s Handle, level int32, optname int32, optval *byte, optlen *int32) (err error) [failretval==socket_error] = ws2_32.getsockopt
//sys	bind(s Handle, name unsafe.Pointer, namelen int32) (err error) [failretval==socket_error] = ws2_32.bind
//sys	connect(s Handle, name unsafe.Pointer, namelen int32) (err error) [failretval==socket_error] = ws2_32.connect
//sys	getsockname(s Handle, rsa *RawSockaddrAny, addrlen *int32) (err error) [failretval==socket_error] = ws2_32.getsockname
//sys	getpeername(s Handle, rsa *RawSockaddrAny, addrlen *int32) (err error) [failretval==socket_error] = ws2_32.getpeername
//sys	listen(s Handle, backlog int32) (err error) [failretval==socket_error] = ws2_32.listen
//sys	shutdown(s Handle, how int32) (err error) [failretval==socket_error] = ws2_32.shutdown
//sys	Closesocket(s Handle) (err error) [failretval==socket_error] = ws2_32.closesocket
//sys	AcceptEx(ls Handle, as Handle, buf *byte, rxdatalen uint32, laddrlen uint32, raddrlen uint32, recvd *uint32, overlapped *Overlapped) (err error) = mswsock.AcceptEx
//sys	GetAcceptExSockaddrs(buf *byte, rxdatalen uint32, laddrlen uint32, raddrlen uint32, lrsa **RawSockaddrAny, lrsalen *int32, rrsa **RawSockaddrAny, rrsalen *int32) = mswsock.GetAcceptExSockaddrs
//sys	WSARecv(s Handle, bufs *WSABuf, bufcnt uint32, recvd *uint32, flags *uint32, overlapped *Overlapped, croutine *byte) (err error) [failretval==socket_error] = ws2_32.WSARecv
//sys	WSASend(s Handle, bufs *WSABuf, bufcnt uint32, sent *uint32, flags uint32, overlapped *Overlapped, croutine *byte) (err error) [failretval==socket_error] = ws2_32.WSASend
//sys	WSARecvFrom(s Handle, bufs *WSABuf, bufcnt uint32, recvd *uint32, flags *uint32,  from *RawSockaddrAny, fromlen *int32, overlapped *Overlapped, croutine *byte) (err error) [failretval==socket_error] = ws2_32.WSARecvFrom
//sys	WSASendTo(s Handle, bufs *WSABuf, bufcnt uint32, sent *uint32, flags uint32, to *RawSockaddrAny, tolen int32,  overlapped *Overlapped, croutine *byte) (err error) [failretval==socket_error] = ws2_32.WSASendTo
//sys	GetHostByName(name string) (h *Hostent, err error) [failretval==nil] = ws2_32.gethostbyname
//sys	GetServByName(name string, proto string) (s *Servent, err error) [failretval==nil] = ws2_32.getservbyname
//sys	Ntohs(netshort uint16) (u uint16) = ws2_32.ntohs
//sys	GetProtoByName(name string) (p *Protoent, err error) [failretval==nil] = ws2_32.getprotobyname
//sys	DnsQuery(name string, qtype uint16, options uint32, extra *byte, qrs **DNSRecord, pr *byte) (status error) = dnsapi.DnsQuery_W
//sys	DnsRecordListFree(rl *DNSRecord, freetype uint32) = dnsapi.DnsRecordListFree
//sys	DnsNameCompare(name1 *uint16, name2 *uint16) (same bool) = dnsapi.DnsNameCompare_W
//sys	GetAddrInfoW(nodename *uint16, servicename *uint16, hints *AddrinfoW, result **AddrinfoW) (sockerr error) = ws2_32.GetAddrInfoW
//sys	FreeAddrInfoW(addrinfo *AddrinfoW) = ws2_32.FreeAddrInfoW
//sys	GetIfEntry(pIfRow *MibIfRow) (errcode error) = iphlpapi.GetIfEntry
//sys	GetAdaptersInfo(ai *IpAdapterInfo, ol *uint32) (errcode error) = iphlpapi.GetAdaptersInfo
//sys	SetFileCompletionNotificationModes(handle Handle, flags uint8) (err error) = kernel32.SetFileCompletionNotificationModes
//sys	WSAEnumProtocols(protocols *int32, protocolBuffer *WSAProtocolInfo, bufferLength *uint32) (n int32, err error) [failretval==-1] = ws2_32.WSAEnumProtocolsW
//sys	GetAdaptersAddresses(family uint32, flags uint32, reserved uintptr, adapterAddresses *IpAdapterAddresses, sizePointer *uint32) (errcode error) = iphlpapi.GetAdaptersAddresses
//sys	GetACP() (acp uint32) = kernel32.GetACP
//sys	MultiByteToWideChar(codePage uint32, dwFlags uint32, str *byte, nstr int32, wchar *uint16, nwchar int32) (nwrite int32, err error) = kernel32.MultiByteToWideChar

// For testing: clients can set this flag to force
// creation of IPv6 sockets to return EAFNOSUPPORT.
var SocketDisableIPv6 bool

type RawSockaddrInet4 struct {
	Family uint16
	Port   uint16
	Addr   [4]byte /* in_addr */
	Zero   [8]uint8
}

type RawSockaddrInet6 struct {
	Family   uint16
	Port     uint16
	Flowinfo uint32
	Addr     [16]byte /* in6_addr */
	Scope_id uint32
}

type RawSockaddr struct {
	Family uint16
	Data   [14]int8
}

type RawSockaddrAny struct {
	Addr RawSockaddr
	Pad  [100]int8
}

type Sockaddr interface {
	sockaddr() (ptr unsafe.Pointer, len int32, err error) // lowercase; only we can define Sockaddrs
}

type SockaddrInet4 struct {
	Port int
	Addr [4]byte
	raw  RawSockaddrInet4
}

func (sa *SockaddrInet4) sockaddr() (unsafe.Pointer, int32, error) {
	if sa.Port < 0 || sa.Port > 0xFFFF {
		return nil, 0, syscall.EINVAL
	}
	sa.raw.Family = AF_INET
	p := (*[2]byte)(unsafe.Pointer(&sa.raw.Port))
	p[0] = byte(sa.Port >> 8)
	p[1] = byte(sa.Port)
	for i := 0; i < len(sa.Addr); i++ {
		sa.raw.Addr[i] = sa.Addr[i]
	}
	return unsafe.Pointer(&sa.raw), int32(unsafe.Sizeof(sa.raw)), nil
}

type SockaddrInet6 struct {
	Port   int
	ZoneId uint32
	Addr   [16]byte
	raw    RawSockaddrInet6
}

func (sa *SockaddrInet6) sockaddr() (unsafe.Pointer, int32, error) {
	if sa.Port < 0 || sa.Port > 0xFFFF {
		return nil, 0, syscall.EINVAL
	}
	sa.raw.Family = AF_INET6
	p := (*[2]byte)(unsafe.Pointer(&sa.raw.Port))
	p[0] = byte(sa.Port >> 8)
	p[1] = byte(sa.Port)
	sa.raw.Scope_id = sa.ZoneId
	for i := 0; i < len(sa.Addr); i++ {
		sa.raw.Addr[i] = sa.Addr[i]
	}
	return unsafe.Pointer(&sa.raw), int32(unsafe.Sizeof(sa.raw)), nil
}

type RawSockaddrUnix struct {
	Family uint16
	Path   [UNIX_PATH_MAX]int8
}

type SockaddrUnix struct {
	Name string
	raw  RawSockaddrUnix
}

func (sa *SockaddrUnix) sockaddr() (unsafe.Pointer, int32, error) {
	name := sa.Name
	n := len(name)
	if n > len(sa.raw.Path) {
		return nil, 0, syscall.EINVAL
	}
	if n == len(sa.raw.Path) && name[0] != '@' {
		return nil, 0, syscall.EINVAL
	}
	sa.raw.Family = AF_UNIX
	for i := 0; i < n; i++ {
		sa.raw.Path[i] = int8(name[i])
	}
	// length is family (uint16), name, NUL.
	sl := int32(2)
	if n > 0 {
		sl += int32(n) + 1
	}
	if sa.raw.Path[0] == '@' {
		sa.raw.Path[0] = 0
		// Don't count trailing NUL for abstract address.
		sl--
	}

	return unsafe.Pointer(&sa.raw), sl, nil
}

func (rsa *RawSockaddrAny) Sockaddr() (Sockaddr, error) {
	switch rsa.Addr.Family {
	case AF_UNIX:
		pp := (*RawSockaddrUnix)(unsafe.Pointer(rsa))
		sa := new(SockaddrUnix)
		if pp.Path[0] == 0 {
			// "Abstract" Unix domain socket.
			// Rewrite leading NUL as @ for textual display.
			// (This is the standard convention.)
			// Not friendly to overwrite in place,
			// but the callers below don't care.
			pp.Path[0] = '@'
		}

		// Assume path ends at NUL.
		// This is not technically the Linux semantics for
		// abstract Unix domain sockets--they are supposed
		// to be uninterpreted fixed-size binary blobs--but
		// everyone uses this convention.
		n := 0
		for n < len(pp.Path) && pp.Path[n] != 0 {
			n++
		}
<<<<<<< HEAD
		bytes := (*[10000]byte)(unsafe.Pointer(&pp.Path[0]))[0:n]
=======
		bytes := (*[len(pp.Path)]byte)(unsafe.Pointer(&pp.Path[0]))[0:n]
>>>>>>> 56c592a5
		sa.Name = string(bytes)
		return sa, nil

	case AF_INET:
		pp := (*RawSockaddrInet4)(unsafe.Pointer(rsa))
		sa := new(SockaddrInet4)
		p := (*[2]byte)(unsafe.Pointer(&pp.Port))
		sa.Port = int(p[0])<<8 + int(p[1])
		for i := 0; i < len(sa.Addr); i++ {
			sa.Addr[i] = pp.Addr[i]
		}
		return sa, nil

	case AF_INET6:
		pp := (*RawSockaddrInet6)(unsafe.Pointer(rsa))
		sa := new(SockaddrInet6)
		p := (*[2]byte)(unsafe.Pointer(&pp.Port))
		sa.Port = int(p[0])<<8 + int(p[1])
		sa.ZoneId = pp.Scope_id
		for i := 0; i < len(sa.Addr); i++ {
			sa.Addr[i] = pp.Addr[i]
		}
		return sa, nil
	}
	return nil, syscall.EAFNOSUPPORT
}

func Socket(domain, typ, proto int) (fd Handle, err error) {
	if domain == AF_INET6 && SocketDisableIPv6 {
		return InvalidHandle, syscall.EAFNOSUPPORT
	}
	return socket(int32(domain), int32(typ), int32(proto))
}

func SetsockoptInt(fd Handle, level, opt int, value int) (err error) {
	v := int32(value)
	return Setsockopt(fd, int32(level), int32(opt), (*byte)(unsafe.Pointer(&v)), int32(unsafe.Sizeof(v)))
}

func Bind(fd Handle, sa Sockaddr) (err error) {
	ptr, n, err := sa.sockaddr()
	if err != nil {
		return err
	}
	return bind(fd, ptr, n)
}

func Connect(fd Handle, sa Sockaddr) (err error) {
	ptr, n, err := sa.sockaddr()
	if err != nil {
		return err
	}
	return connect(fd, ptr, n)
}

func Getsockname(fd Handle) (sa Sockaddr, err error) {
	var rsa RawSockaddrAny
	l := int32(unsafe.Sizeof(rsa))
	if err = getsockname(fd, &rsa, &l); err != nil {
		return
	}
	return rsa.Sockaddr()
}

func Getpeername(fd Handle) (sa Sockaddr, err error) {
	var rsa RawSockaddrAny
	l := int32(unsafe.Sizeof(rsa))
	if err = getpeername(fd, &rsa, &l); err != nil {
		return
	}
	return rsa.Sockaddr()
}

func Listen(s Handle, n int) (err error) {
	return listen(s, int32(n))
}

func Shutdown(fd Handle, how int) (err error) {
	return shutdown(fd, int32(how))
}

func WSASendto(s Handle, bufs *WSABuf, bufcnt uint32, sent *uint32, flags uint32, to Sockaddr, overlapped *Overlapped, croutine *byte) (err error) {
	rsa, l, err := to.sockaddr()
	if err != nil {
		return err
	}
	return WSASendTo(s, bufs, bufcnt, sent, flags, (*RawSockaddrAny)(unsafe.Pointer(rsa)), l, overlapped, croutine)
}

func LoadGetAddrInfo() error {
	return procGetAddrInfoW.Find()
}

var connectExFunc struct {
	once sync.Once
	addr uintptr
	err  error
}

func LoadConnectEx() error {
	connectExFunc.once.Do(func() {
		var s Handle
		s, connectExFunc.err = Socket(AF_INET, SOCK_STREAM, IPPROTO_TCP)
		if connectExFunc.err != nil {
			return
		}
		defer CloseHandle(s)
		var n uint32
		connectExFunc.err = WSAIoctl(s,
			SIO_GET_EXTENSION_FUNCTION_POINTER,
			(*byte)(unsafe.Pointer(&WSAID_CONNECTEX)),
			uint32(unsafe.Sizeof(WSAID_CONNECTEX)),
			(*byte)(unsafe.Pointer(&connectExFunc.addr)),
			uint32(unsafe.Sizeof(connectExFunc.addr)),
			&n, nil, 0)
	})
	return connectExFunc.err
}

func connectEx(s Handle, name unsafe.Pointer, namelen int32, sendBuf *byte, sendDataLen uint32, bytesSent *uint32, overlapped *Overlapped) (err error) {
	r1, _, e1 := syscall.Syscall9(connectExFunc.addr, 7, uintptr(s), uintptr(name), uintptr(namelen), uintptr(unsafe.Pointer(sendBuf)), uintptr(sendDataLen), uintptr(unsafe.Pointer(bytesSent)), uintptr(unsafe.Pointer(overlapped)), 0, 0)
	if r1 == 0 {
		if e1 != 0 {
			err = error(e1)
		} else {
			err = syscall.EINVAL
		}
	}
	return
}

func ConnectEx(fd Handle, sa Sockaddr, sendBuf *byte, sendDataLen uint32, bytesSent *uint32, overlapped *Overlapped) error {
	err := LoadConnectEx()
	if err != nil {
		return errorspkg.New("failed to find ConnectEx: " + err.Error())
	}
	ptr, n, err := sa.sockaddr()
	if err != nil {
		return err
	}
	return connectEx(fd, ptr, n, sendBuf, sendDataLen, bytesSent, overlapped)
}

var sendRecvMsgFunc struct {
	once     sync.Once
	sendAddr uintptr
	recvAddr uintptr
	err      error
}

func loadWSASendRecvMsg() error {
	sendRecvMsgFunc.once.Do(func() {
		var s Handle
		s, sendRecvMsgFunc.err = Socket(AF_INET, SOCK_DGRAM, IPPROTO_UDP)
		if sendRecvMsgFunc.err != nil {
			return
		}
		defer CloseHandle(s)
		var n uint32
		sendRecvMsgFunc.err = WSAIoctl(s,
			SIO_GET_EXTENSION_FUNCTION_POINTER,
			(*byte)(unsafe.Pointer(&WSAID_WSARECVMSG)),
			uint32(unsafe.Sizeof(WSAID_WSARECVMSG)),
			(*byte)(unsafe.Pointer(&sendRecvMsgFunc.recvAddr)),
			uint32(unsafe.Sizeof(sendRecvMsgFunc.recvAddr)),
			&n, nil, 0)
		if sendRecvMsgFunc.err != nil {
			return
		}
		sendRecvMsgFunc.err = WSAIoctl(s,
			SIO_GET_EXTENSION_FUNCTION_POINTER,
			(*byte)(unsafe.Pointer(&WSAID_WSASENDMSG)),
			uint32(unsafe.Sizeof(WSAID_WSASENDMSG)),
			(*byte)(unsafe.Pointer(&sendRecvMsgFunc.sendAddr)),
			uint32(unsafe.Sizeof(sendRecvMsgFunc.sendAddr)),
			&n, nil, 0)
	})
	return sendRecvMsgFunc.err
}

func WSASendMsg(fd Handle, msg *WSAMsg, flags uint32, bytesSent *uint32, overlapped *Overlapped, croutine *byte) error {
	err := loadWSASendRecvMsg()
	if err != nil {
		return err
	}
	r1, _, e1 := syscall.Syscall6(sendRecvMsgFunc.sendAddr, 6, uintptr(fd), uintptr(unsafe.Pointer(msg)), uintptr(flags), uintptr(unsafe.Pointer(bytesSent)), uintptr(unsafe.Pointer(overlapped)), uintptr(unsafe.Pointer(croutine)))
	if r1 == socket_error {
<<<<<<< HEAD
		if e1 != 0 {
			err = errnoErr(e1)
		} else {
			err = syscall.EINVAL
		}
=======
		err = errnoErr(e1)
>>>>>>> 56c592a5
	}
	return err
}

func WSARecvMsg(fd Handle, msg *WSAMsg, bytesReceived *uint32, overlapped *Overlapped, croutine *byte) error {
	err := loadWSASendRecvMsg()
	if err != nil {
		return err
	}
	r1, _, e1 := syscall.Syscall6(sendRecvMsgFunc.recvAddr, 5, uintptr(fd), uintptr(unsafe.Pointer(msg)), uintptr(unsafe.Pointer(bytesReceived)), uintptr(unsafe.Pointer(overlapped)), uintptr(unsafe.Pointer(croutine)), 0)
	if r1 == socket_error {
<<<<<<< HEAD
		if e1 != 0 {
			err = errnoErr(e1)
		} else {
			err = syscall.EINVAL
		}
=======
		err = errnoErr(e1)
>>>>>>> 56c592a5
	}
	return err
}

// Invented structures to support what package os expects.
type Rusage struct {
	CreationTime Filetime
	ExitTime     Filetime
	KernelTime   Filetime
	UserTime     Filetime
}

type WaitStatus struct {
	ExitCode uint32
}

func (w WaitStatus) Exited() bool { return true }

func (w WaitStatus) ExitStatus() int { return int(w.ExitCode) }

func (w WaitStatus) Signal() Signal { return -1 }

func (w WaitStatus) CoreDump() bool { return false }

func (w WaitStatus) Stopped() bool { return false }

func (w WaitStatus) Continued() bool { return false }

func (w WaitStatus) StopSignal() Signal { return -1 }

func (w WaitStatus) Signaled() bool { return false }

func (w WaitStatus) TrapCause() int { return -1 }

// Timespec is an invented structure on Windows, but here for
// consistency with the corresponding package for other operating systems.
type Timespec struct {
	Sec  int64
	Nsec int64
}

func TimespecToNsec(ts Timespec) int64 { return int64(ts.Sec)*1e9 + int64(ts.Nsec) }

func NsecToTimespec(nsec int64) (ts Timespec) {
	ts.Sec = nsec / 1e9
	ts.Nsec = nsec % 1e9
	return
}

// TODO(brainman): fix all needed for net

func Accept(fd Handle) (nfd Handle, sa Sockaddr, err error) { return 0, nil, syscall.EWINDOWS }

func Recvfrom(fd Handle, p []byte, flags int) (n int, from Sockaddr, err error) {
	var rsa RawSockaddrAny
	l := int32(unsafe.Sizeof(rsa))
	n32, err := recvfrom(fd, p, int32(flags), &rsa, &l)
	n = int(n32)
	if err != nil {
		return
	}
	from, err = rsa.Sockaddr()
	return
}

func Sendto(fd Handle, p []byte, flags int, to Sockaddr) (err error) {
	ptr, l, err := to.sockaddr()
	if err != nil {
		return err
	}
	return sendto(fd, p, int32(flags), ptr, l)
}

func SetsockoptTimeval(fd Handle, level, opt int, tv *Timeval) (err error) { return syscall.EWINDOWS }

// The Linger struct is wrong but we only noticed after Go 1.
// sysLinger is the real system call structure.

// BUG(brainman): The definition of Linger is not appropriate for direct use
// with Setsockopt and Getsockopt.
// Use SetsockoptLinger instead.

type Linger struct {
	Onoff  int32
	Linger int32
}

type sysLinger struct {
	Onoff  uint16
	Linger uint16
}

type IPMreq struct {
	Multiaddr [4]byte /* in_addr */
	Interface [4]byte /* in_addr */
}

type IPv6Mreq struct {
	Multiaddr [16]byte /* in6_addr */
	Interface uint32
}

func GetsockoptInt(fd Handle, level, opt int) (int, error) {
	v := int32(0)
	l := int32(unsafe.Sizeof(v))
	err := Getsockopt(fd, int32(level), int32(opt), (*byte)(unsafe.Pointer(&v)), &l)
	return int(v), err
}

func SetsockoptLinger(fd Handle, level, opt int, l *Linger) (err error) {
	sys := sysLinger{Onoff: uint16(l.Onoff), Linger: uint16(l.Linger)}
	return Setsockopt(fd, int32(level), int32(opt), (*byte)(unsafe.Pointer(&sys)), int32(unsafe.Sizeof(sys)))
}

func SetsockoptInet4Addr(fd Handle, level, opt int, value [4]byte) (err error) {
	return Setsockopt(fd, int32(level), int32(opt), (*byte)(unsafe.Pointer(&value[0])), 4)
}
func SetsockoptIPMreq(fd Handle, level, opt int, mreq *IPMreq) (err error) {
	return Setsockopt(fd, int32(level), int32(opt), (*byte)(unsafe.Pointer(mreq)), int32(unsafe.Sizeof(*mreq)))
}
func SetsockoptIPv6Mreq(fd Handle, level, opt int, mreq *IPv6Mreq) (err error) {
	return syscall.EWINDOWS
}

func Getpid() (pid int) { return int(GetCurrentProcessId()) }

func FindFirstFile(name *uint16, data *Win32finddata) (handle Handle, err error) {
	// NOTE(rsc): The Win32finddata struct is wrong for the system call:
	// the two paths are each one uint16 short. Use the correct struct,
	// a win32finddata1, and then copy the results out.
	// There is no loss of expressivity here, because the final
	// uint16, if it is used, is supposed to be a NUL, and Go doesn't need that.
	// For Go 1.1, we might avoid the allocation of win32finddata1 here
	// by adding a final Bug [2]uint16 field to the struct and then
	// adjusting the fields in the result directly.
	var data1 win32finddata1
	handle, err = findFirstFile1(name, &data1)
	if err == nil {
		copyFindData(data, &data1)
	}
	return
}

func FindNextFile(handle Handle, data *Win32finddata) (err error) {
	var data1 win32finddata1
	err = findNextFile1(handle, &data1)
	if err == nil {
		copyFindData(data, &data1)
	}
	return
}

func getProcessEntry(pid int) (*ProcessEntry32, error) {
	snapshot, err := CreateToolhelp32Snapshot(TH32CS_SNAPPROCESS, 0)
	if err != nil {
		return nil, err
	}
	defer CloseHandle(snapshot)
	var procEntry ProcessEntry32
	procEntry.Size = uint32(unsafe.Sizeof(procEntry))
	if err = Process32First(snapshot, &procEntry); err != nil {
		return nil, err
	}
	for {
		if procEntry.ProcessID == uint32(pid) {
			return &procEntry, nil
		}
		err = Process32Next(snapshot, &procEntry)
		if err != nil {
			return nil, err
		}
	}
}

func Getppid() (ppid int) {
	pe, err := getProcessEntry(Getpid())
	if err != nil {
		return -1
	}
	return int(pe.ParentProcessID)
}

// TODO(brainman): fix all needed for os
func Fchdir(fd Handle) (err error)             { return syscall.EWINDOWS }
func Link(oldpath, newpath string) (err error) { return syscall.EWINDOWS }
func Symlink(path, link string) (err error)    { return syscall.EWINDOWS }

func Fchmod(fd Handle, mode uint32) (err error)        { return syscall.EWINDOWS }
func Chown(path string, uid int, gid int) (err error)  { return syscall.EWINDOWS }
func Lchown(path string, uid int, gid int) (err error) { return syscall.EWINDOWS }
func Fchown(fd Handle, uid int, gid int) (err error)   { return syscall.EWINDOWS }

func Getuid() (uid int)                  { return -1 }
func Geteuid() (euid int)                { return -1 }
func Getgid() (gid int)                  { return -1 }
func Getegid() (egid int)                { return -1 }
func Getgroups() (gids []int, err error) { return nil, syscall.EWINDOWS }

type Signal int

func (s Signal) Signal() {}

func (s Signal) String() string {
	if 0 <= s && int(s) < len(signals) {
		str := signals[s]
		if str != "" {
			return str
		}
	}
	return "signal " + itoa(int(s))
}

func LoadCreateSymbolicLink() error {
	return procCreateSymbolicLinkW.Find()
}

// Readlink returns the destination of the named symbolic link.
func Readlink(path string, buf []byte) (n int, err error) {
	fd, err := CreateFile(StringToUTF16Ptr(path), GENERIC_READ, 0, nil, OPEN_EXISTING,
		FILE_FLAG_OPEN_REPARSE_POINT|FILE_FLAG_BACKUP_SEMANTICS, 0)
	if err != nil {
		return -1, err
	}
	defer CloseHandle(fd)

	rdbbuf := make([]byte, MAXIMUM_REPARSE_DATA_BUFFER_SIZE)
	var bytesReturned uint32
	err = DeviceIoControl(fd, FSCTL_GET_REPARSE_POINT, nil, 0, &rdbbuf[0], uint32(len(rdbbuf)), &bytesReturned, nil)
	if err != nil {
		return -1, err
	}

	rdb := (*reparseDataBuffer)(unsafe.Pointer(&rdbbuf[0]))
	var s string
	switch rdb.ReparseTag {
	case IO_REPARSE_TAG_SYMLINK:
		data := (*symbolicLinkReparseBuffer)(unsafe.Pointer(&rdb.reparseBuffer))
		p := (*[0xffff]uint16)(unsafe.Pointer(&data.PathBuffer[0]))
		s = UTF16ToString(p[data.PrintNameOffset/2 : (data.PrintNameLength-data.PrintNameOffset)/2])
	case IO_REPARSE_TAG_MOUNT_POINT:
		data := (*mountPointReparseBuffer)(unsafe.Pointer(&rdb.reparseBuffer))
		p := (*[0xffff]uint16)(unsafe.Pointer(&data.PathBuffer[0]))
		s = UTF16ToString(p[data.PrintNameOffset/2 : (data.PrintNameLength-data.PrintNameOffset)/2])
	default:
		// the path is not a symlink or junction but another type of reparse
		// point
		return -1, syscall.ENOENT
	}
	n = copy(buf, []byte(s))

	return n, nil
}

// GUIDFromString parses a string in the form of
// "{XXXXXX-XXXX-XXXX-XXXX-XXXXXXXXXXXX}" into a GUID.
func GUIDFromString(str string) (GUID, error) {
	guid := GUID{}
	str16, err := syscall.UTF16PtrFromString(str)
	if err != nil {
		return guid, err
	}
	err = clsidFromString(str16, &guid)
	if err != nil {
		return guid, err
	}
	return guid, nil
}

// GenerateGUID creates a new random GUID.
func GenerateGUID() (GUID, error) {
	guid := GUID{}
	err := coCreateGuid(&guid)
	if err != nil {
		return guid, err
	}
	return guid, nil
}

// String returns the canonical string form of the GUID,
// in the form of "{XXXXXX-XXXX-XXXX-XXXX-XXXXXXXXXXXX}".
func (guid GUID) String() string {
	var str [100]uint16
	chars := stringFromGUID2(&guid, &str[0], int32(len(str)))
	if chars <= 1 {
		return ""
	}
	return string(utf16.Decode(str[:chars-1]))
}

// KnownFolderPath returns a well-known folder path for the current user, specified by one of
// the FOLDERID_ constants, and chosen and optionally created based on a KF_ flag.
func KnownFolderPath(folderID *KNOWNFOLDERID, flags uint32) (string, error) {
	return Token(0).KnownFolderPath(folderID, flags)
}

// KnownFolderPath returns a well-known folder path for the user token, specified by one of
// the FOLDERID_ constants, and chosen and optionally created based on a KF_ flag.
func (t Token) KnownFolderPath(folderID *KNOWNFOLDERID, flags uint32) (string, error) {
	var p *uint16
	err := shGetKnownFolderPath(folderID, flags, t, &p)
	if err != nil {
		return "", err
	}
	defer CoTaskMemFree(unsafe.Pointer(p))
<<<<<<< HEAD
	return UTF16ToString((*[(1 << 30) - 1]uint16)(unsafe.Pointer(p))[:]), nil
}

// RtlGetVersion returns the true version of the underlying operating system, ignoring
// any manifesting or compatibility layers on top of the win32 layer.
=======
	return UTF16PtrToString(p), nil
}

// RtlGetVersion returns the version of the underlying operating system, ignoring
// manifest semantics but is affected by the application compatibility layer.
>>>>>>> 56c592a5
func RtlGetVersion() *OsVersionInfoEx {
	info := &OsVersionInfoEx{}
	info.osVersionInfoSize = uint32(unsafe.Sizeof(*info))
	// According to documentation, this function always succeeds.
	// The function doesn't even check the validity of the
	// osVersionInfoSize member. Disassembling ntdll.dll indicates
	// that the documentation is indeed correct about that.
	_ = rtlGetVersion(info)
	return info
<<<<<<< HEAD
=======
}

// RtlGetNtVersionNumbers returns the version of the underlying operating system,
// ignoring manifest semantics and the application compatibility layer.
func RtlGetNtVersionNumbers() (majorVersion, minorVersion, buildNumber uint32) {
	rtlGetNtVersionNumbers(&majorVersion, &minorVersion, &buildNumber)
	buildNumber &= 0xffff
	return
}

// GetProcessPreferredUILanguages retrieves the process preferred UI languages.
func GetProcessPreferredUILanguages(flags uint32) ([]string, error) {
	return getUILanguages(flags, getProcessPreferredUILanguages)
}

// GetThreadPreferredUILanguages retrieves the thread preferred UI languages for the current thread.
func GetThreadPreferredUILanguages(flags uint32) ([]string, error) {
	return getUILanguages(flags, getThreadPreferredUILanguages)
}

// GetUserPreferredUILanguages retrieves information about the user preferred UI languages.
func GetUserPreferredUILanguages(flags uint32) ([]string, error) {
	return getUILanguages(flags, getUserPreferredUILanguages)
}

// GetSystemPreferredUILanguages retrieves the system preferred UI languages.
func GetSystemPreferredUILanguages(flags uint32) ([]string, error) {
	return getUILanguages(flags, getSystemPreferredUILanguages)
}

func getUILanguages(flags uint32, f func(flags uint32, numLanguages *uint32, buf *uint16, bufSize *uint32) error) ([]string, error) {
	size := uint32(128)
	for {
		var numLanguages uint32
		buf := make([]uint16, size)
		err := f(flags, &numLanguages, &buf[0], &size)
		if err == ERROR_INSUFFICIENT_BUFFER {
			continue
		}
		if err != nil {
			return nil, err
		}
		buf = buf[:size]
		if numLanguages == 0 || len(buf) == 0 { // GetProcessPreferredUILanguages may return numLanguages==0 with "\0\0"
			return []string{}, nil
		}
		if buf[len(buf)-1] == 0 {
			buf = buf[:len(buf)-1] // remove terminating null
		}
		languages := make([]string, 0, numLanguages)
		from := 0
		for i, c := range buf {
			if c == 0 {
				languages = append(languages, string(utf16.Decode(buf[from:i])))
				from = i + 1
			}
		}
		return languages, nil
	}
}

func SetConsoleCursorPosition(console Handle, position Coord) error {
	return setConsoleCursorPosition(console, *((*uint32)(unsafe.Pointer(&position))))
>>>>>>> 56c592a5
}<|MERGE_RESOLUTION|>--- conflicted
+++ resolved
@@ -59,13 +59,10 @@
 	FILE_VOLUME_IS_COMPRESSED         = 0x00008000
 	FILE_VOLUME_QUOTAS                = 0x00000020
 
-<<<<<<< HEAD
-=======
 	// Flags for LockFileEx.
 	LOCKFILE_FAIL_IMMEDIATELY = 0x00000001
 	LOCKFILE_EXCLUSIVE_LOCK   = 0x00000002
 
->>>>>>> 56c592a5
 	// Return values of SleepEx and other APC functions
 	STATUS_USER_APC    = 0x000000C0
 	WAIT_IO_COMPLETION = STATUS_USER_APC
@@ -179,10 +176,7 @@
 //sys	FormatMessage(flags uint32, msgsrc uintptr, msgid uint32, langid uint32, buf []uint16, args *byte) (n uint32, err error) = FormatMessageW
 //sys	ExitProcess(exitcode uint32)
 //sys	IsWow64Process(handle Handle, isWow64 *bool) (err error) = IsWow64Process
-<<<<<<< HEAD
-=======
 //sys	IsWow64Process2(handle Handle, processMachine *uint16, nativeMachine *uint16) (err error) = IsWow64Process2?
->>>>>>> 56c592a5
 //sys	CreateFile(name *uint16, access uint32, mode uint32, sa *SecurityAttributes, createmode uint32, attrs uint32, templatefile Handle) (handle Handle, err error) [failretval==InvalidHandle] = CreateFileW
 //sys	ReadFile(handle Handle, buf []byte, done *uint32, overlapped *Overlapped) (err error)
 //sys	WriteFile(handle Handle, buf []byte, done *uint32, overlapped *Overlapped) (err error)
@@ -196,10 +190,7 @@
 //sys	FindClose(handle Handle) (err error)
 //sys	GetFileInformationByHandle(handle Handle, data *ByHandleFileInformation) (err error)
 //sys	GetFileInformationByHandleEx(handle Handle, class uint32, outBuffer *byte, outBufferLen uint32) (err error)
-<<<<<<< HEAD
-=======
 //sys	SetFileInformationByHandle(handle Handle, class uint32, inBuffer *byte, inBufferLen uint32) (err error)
->>>>>>> 56c592a5
 //sys	GetCurrentDirectory(buflen uint32, buf *uint16) (n uint32, err error) = GetCurrentDirectoryW
 //sys	SetCurrentDirectory(path *uint16) (err error) = SetCurrentDirectoryW
 //sys	CreateDirectory(path *uint16, sa *SecurityAttributes) (err error) = CreateDirectoryW
@@ -222,20 +213,11 @@
 //sys	CancelIoEx(s Handle, o *Overlapped) (err error)
 //sys	CreateProcess(appName *uint16, commandLine *uint16, procSecurity *SecurityAttributes, threadSecurity *SecurityAttributes, inheritHandles bool, creationFlags uint32, env *uint16, currentDir *uint16, startupInfo *StartupInfo, outProcInfo *ProcessInformation) (err error) = CreateProcessW
 //sys	OpenProcess(desiredAccess uint32, inheritHandle bool, processId uint32) (handle Handle, err error)
-<<<<<<< HEAD
-//sys	ShellExecute(hwnd Handle, verb *uint16, file *uint16, args *uint16, cwd *uint16, showCmd int32) (err error) = shell32.ShellExecuteW
-=======
 //sys	ShellExecute(hwnd Handle, verb *uint16, file *uint16, args *uint16, cwd *uint16, showCmd int32) (err error) [failretval<=32] = shell32.ShellExecuteW
->>>>>>> 56c592a5
 //sys	shGetKnownFolderPath(id *KNOWNFOLDERID, flags uint32, token Token, path **uint16) (ret error) = shell32.SHGetKnownFolderPath
 //sys	TerminateProcess(handle Handle, exitcode uint32) (err error)
 //sys	GetExitCodeProcess(handle Handle, exitcode *uint32) (err error)
 //sys	GetStartupInfo(startupInfo *StartupInfo) (err error) = GetStartupInfoW
-<<<<<<< HEAD
-//sys	GetCurrentProcess() (pseudoHandle Handle, err error)
-//sys	GetCurrentThread() (pseudoHandle Handle, err error)
-=======
->>>>>>> 56c592a5
 //sys	GetProcessTimes(handle Handle, creationTime *Filetime, exitTime *Filetime, kernelTime *Filetime, userTime *Filetime) (err error)
 //sys	DuplicateHandle(hSourceProcessHandle Handle, hSourceHandle Handle, hTargetProcessHandle Handle, lpTargetHandle *Handle, dwDesiredAccess uint32, bInheritHandle bool, dwOptions uint32) (err error)
 //sys	WaitForSingleObject(handle Handle, waitMilliseconds uint32) (event uint32, err error) [failretval==0xffffffff]
@@ -293,12 +275,6 @@
 //sys	RegQueryInfoKey(key Handle, class *uint16, classLen *uint32, reserved *uint32, subkeysLen *uint32, maxSubkeyLen *uint32, maxClassLen *uint32, valuesLen *uint32, maxValueNameLen *uint32, maxValueLen *uint32, saLen *uint32, lastWriteTime *Filetime) (regerrno error) = advapi32.RegQueryInfoKeyW
 //sys	RegEnumKeyEx(key Handle, index uint32, name *uint16, nameLen *uint32, reserved *uint32, class *uint16, classLen *uint32, lastWriteTime *Filetime) (regerrno error) = advapi32.RegEnumKeyExW
 //sys	RegQueryValueEx(key Handle, name *uint16, reserved *uint32, valtype *uint32, buf *byte, buflen *uint32) (regerrno error) = advapi32.RegQueryValueExW
-<<<<<<< HEAD
-//sys	GetCurrentProcessId() (pid uint32) = kernel32.GetCurrentProcessId
-//sys	GetConsoleMode(console Handle, mode *uint32) (err error) = kernel32.GetConsoleMode
-//sys	SetConsoleMode(console Handle, mode uint32) (err error) = kernel32.SetConsoleMode
-//sys	GetConsoleScreenBufferInfo(console Handle, info *ConsoleScreenBufferInfo) (err error) = kernel32.GetConsoleScreenBufferInfo
-=======
 //sys	RegNotifyChangeKeyValue(key Handle, watchSubtree bool, notifyFilter uint32, event Handle, asynchronous bool) (regerrno error) = advapi32.RegNotifyChangeKeyValue
 //sys	GetCurrentProcessId() (pid uint32) = kernel32.GetCurrentProcessId
 //sys	ProcessIdToSessionId(pid uint32, sessionid *uint32) (err error) = kernel32.ProcessIdToSessionId
@@ -306,7 +282,6 @@
 //sys	SetConsoleMode(console Handle, mode uint32) (err error) = kernel32.SetConsoleMode
 //sys	GetConsoleScreenBufferInfo(console Handle, info *ConsoleScreenBufferInfo) (err error) = kernel32.GetConsoleScreenBufferInfo
 //sys	setConsoleCursorPosition(console Handle, position uint32) (err error) = kernel32.SetConsoleCursorPosition
->>>>>>> 56c592a5
 //sys	WriteConsole(console Handle, buf *uint16, towrite uint32, written *uint32, reserved *byte) (err error) = kernel32.WriteConsoleW
 //sys	ReadConsole(console Handle, buf *uint16, toread uint32, read *uint32, inputControl *byte) (err error) = kernel32.ReadConsoleW
 //sys	CreateToolhelp32Snapshot(flags uint32, processId uint32) (handle Handle, err error) [failretval==InvalidHandle] = kernel32.CreateToolhelp32Snapshot
@@ -325,13 +300,10 @@
 //sys	SetEvent(event Handle) (err error) = kernel32.SetEvent
 //sys	ResetEvent(event Handle) (err error) = kernel32.ResetEvent
 //sys	PulseEvent(event Handle) (err error) = kernel32.PulseEvent
-<<<<<<< HEAD
-=======
 //sys	CreateMutex(mutexAttrs *SecurityAttributes, initialOwner bool, name *uint16) (handle Handle, err error) = kernel32.CreateMutexW
 //sys	CreateMutexEx(mutexAttrs *SecurityAttributes, name *uint16, flags uint32, desiredAccess uint32) (handle Handle, err error) = kernel32.CreateMutexExW
 //sys	OpenMutex(desiredAccess uint32, inheritHandle bool, name *uint16) (handle Handle, err error) = kernel32.OpenMutexW
 //sys	ReleaseMutex(mutex Handle) (err error) = kernel32.ReleaseMutex
->>>>>>> 56c592a5
 //sys	SleepEx(milliseconds uint32, alertable bool) (ret uint32) = kernel32.SleepEx
 //sys	CreateJobObject(jobAttr *SecurityAttributes, name *uint16) (handle Handle, err error) = kernel32.CreateJobObjectW
 //sys	AssignProcessToJobObject(job Handle, process Handle) (err error) = kernel32.AssignProcessToJobObject
@@ -340,20 +312,14 @@
 //sys	ResumeThread(thread Handle) (ret uint32, err error) [failretval==0xffffffff] = kernel32.ResumeThread
 //sys	SetPriorityClass(process Handle, priorityClass uint32) (err error) = kernel32.SetPriorityClass
 //sys	GetPriorityClass(process Handle) (ret uint32, err error) = kernel32.GetPriorityClass
-<<<<<<< HEAD
-=======
 //sys	QueryInformationJobObject(job Handle, JobObjectInformationClass int32, JobObjectInformation uintptr, JobObjectInformationLength uint32, retlen *uint32) (err error) = kernel32.QueryInformationJobObject
->>>>>>> 56c592a5
 //sys	SetInformationJobObject(job Handle, JobObjectInformationClass uint32, JobObjectInformation uintptr, JobObjectInformationLength uint32) (ret int, err error)
 //sys	GenerateConsoleCtrlEvent(ctrlEvent uint32, processGroupID uint32) (err error)
 //sys	GetProcessId(process Handle) (id uint32, err error)
 //sys	OpenThread(desiredAccess uint32, inheritHandle bool, threadId uint32) (handle Handle, err error)
-<<<<<<< HEAD
-=======
 //sys	SetProcessPriorityBoost(process Handle, disable bool) (err error) = kernel32.SetProcessPriorityBoost
 //sys	GetProcessWorkingSetSizeEx(hProcess Handle, lpMinimumWorkingSetSize *uintptr, lpMaximumWorkingSetSize *uintptr, flags *uint32)
 //sys	SetProcessWorkingSetSizeEx(hProcess Handle, dwMinimumWorkingSetSize uintptr, dwMaximumWorkingSetSize uintptr, flags uint32) (err error)
->>>>>>> 56c592a5
 
 // Volume Management Functions
 //sys	DefineDosDevice(flags uint32, deviceName *uint16, targetPath *uint16) (err error) = DefineDosDeviceW
@@ -364,10 +330,7 @@
 //sys	FindNextVolumeMountPoint(findVolumeMountPoint Handle, volumeMountPoint *uint16, bufferLength uint32) (err error) = FindNextVolumeMountPointW
 //sys	FindVolumeClose(findVolume Handle) (err error)
 //sys	FindVolumeMountPointClose(findVolumeMountPoint Handle) (err error)
-<<<<<<< HEAD
-=======
 //sys	GetDiskFreeSpaceEx(directoryName *uint16, freeBytesAvailableToCaller *uint64, totalNumberOfBytes *uint64, totalNumberOfFreeBytes *uint64) (err error) = GetDiskFreeSpaceExW
->>>>>>> 56c592a5
 //sys	GetDriveType(rootPathName *uint16) (driveType uint32) = GetDriveTypeW
 //sys	GetLogicalDrives() (drivesBitMask uint32, err error) [failretval==0]
 //sys	GetLogicalDriveStrings(bufferLength uint32, buffer *uint16) (n uint32, err error) [failretval==0] = GetLogicalDriveStringsW
@@ -380,23 +343,15 @@
 //sys	SetVolumeLabel(rootPathName *uint16, volumeName *uint16) (err error) = SetVolumeLabelW
 //sys	SetVolumeMountPoint(volumeMountPoint *uint16, volumeName *uint16) (err error) = SetVolumeMountPointW
 //sys	MessageBox(hwnd Handle, text *uint16, caption *uint16, boxtype uint32) (ret int32, err error) [failretval==0] = user32.MessageBoxW
-<<<<<<< HEAD
-=======
 //sys	ExitWindowsEx(flags uint32, reason uint32) (err error) = user32.ExitWindowsEx
 //sys	InitiateSystemShutdownEx(machineName *uint16, message *uint16, timeout uint32, forceAppsClosed bool, rebootAfterShutdown bool, reason uint32) (err error) = advapi32.InitiateSystemShutdownExW
 //sys	SetProcessShutdownParameters(level uint32, flags uint32) (err error) = kernel32.SetProcessShutdownParameters
 //sys	GetProcessShutdownParameters(level *uint32, flags *uint32) (err error) = kernel32.GetProcessShutdownParameters
->>>>>>> 56c592a5
 //sys	clsidFromString(lpsz *uint16, pclsid *GUID) (ret error) = ole32.CLSIDFromString
 //sys	stringFromGUID2(rguid *GUID, lpsz *uint16, cchMax int32) (chars int32) = ole32.StringFromGUID2
 //sys	coCreateGuid(pguid *GUID) (ret error) = ole32.CoCreateGuid
 //sys	CoTaskMemFree(address unsafe.Pointer) = ole32.CoTaskMemFree
 //sys	rtlGetVersion(info *OsVersionInfoEx) (ret error) = ntdll.RtlGetVersion
-<<<<<<< HEAD
-
-// syscall interface implementation for other packages
-
-=======
 //sys	rtlGetNtVersionNumbers(majorVersion *uint32, minorVersion *uint32, buildNumber *uint32) = ntdll.RtlGetNtVersionNumbers
 //sys	getProcessPreferredUILanguages(flags uint32, numLanguages *uint32, buf *uint16, bufSize *uint32) (err error) = kernel32.GetProcessPreferredUILanguages
 //sys	getThreadPreferredUILanguages(flags uint32, numLanguages *uint32, buf *uint16, bufSize *uint32) (err error) = kernel32.GetThreadPreferredUILanguages
@@ -436,22 +391,13 @@
 // It is a pseudo handle that does not need to be closed.
 func CurrentThread() Handle { return Handle(^uintptr(2 - 1)) }
 
->>>>>>> 56c592a5
 // GetProcAddressByOrdinal retrieves the address of the exported
 // function from module by ordinal.
 func GetProcAddressByOrdinal(module Handle, ordinal uintptr) (proc uintptr, err error) {
 	r0, _, e1 := syscall.Syscall(procGetProcAddress.Addr(), 2, uintptr(module), ordinal, 0)
 	proc = uintptr(r0)
 	if proc == 0 {
-<<<<<<< HEAD
-		if e1 != 0 {
-			err = errnoErr(e1)
-		} else {
-			err = syscall.EINVAL
-		}
-=======
 		err = errnoErr(e1)
->>>>>>> 56c592a5
 	}
 	return
 }
@@ -960,11 +906,7 @@
 		for n < len(pp.Path) && pp.Path[n] != 0 {
 			n++
 		}
-<<<<<<< HEAD
-		bytes := (*[10000]byte)(unsafe.Pointer(&pp.Path[0]))[0:n]
-=======
 		bytes := (*[len(pp.Path)]byte)(unsafe.Pointer(&pp.Path[0]))[0:n]
->>>>>>> 56c592a5
 		sa.Name = string(bytes)
 		return sa, nil
 
@@ -1152,15 +1094,7 @@
 	}
 	r1, _, e1 := syscall.Syscall6(sendRecvMsgFunc.sendAddr, 6, uintptr(fd), uintptr(unsafe.Pointer(msg)), uintptr(flags), uintptr(unsafe.Pointer(bytesSent)), uintptr(unsafe.Pointer(overlapped)), uintptr(unsafe.Pointer(croutine)))
 	if r1 == socket_error {
-<<<<<<< HEAD
-		if e1 != 0 {
-			err = errnoErr(e1)
-		} else {
-			err = syscall.EINVAL
-		}
-=======
 		err = errnoErr(e1)
->>>>>>> 56c592a5
 	}
 	return err
 }
@@ -1172,15 +1106,7 @@
 	}
 	r1, _, e1 := syscall.Syscall6(sendRecvMsgFunc.recvAddr, 5, uintptr(fd), uintptr(unsafe.Pointer(msg)), uintptr(unsafe.Pointer(bytesReceived)), uintptr(unsafe.Pointer(overlapped)), uintptr(unsafe.Pointer(croutine)), 0)
 	if r1 == socket_error {
-<<<<<<< HEAD
-		if e1 != 0 {
-			err = errnoErr(e1)
-		} else {
-			err = syscall.EINVAL
-		}
-=======
 		err = errnoErr(e1)
->>>>>>> 56c592a5
 	}
 	return err
 }
@@ -1485,19 +1411,11 @@
 		return "", err
 	}
 	defer CoTaskMemFree(unsafe.Pointer(p))
-<<<<<<< HEAD
-	return UTF16ToString((*[(1 << 30) - 1]uint16)(unsafe.Pointer(p))[:]), nil
-}
-
-// RtlGetVersion returns the true version of the underlying operating system, ignoring
-// any manifesting or compatibility layers on top of the win32 layer.
-=======
 	return UTF16PtrToString(p), nil
 }
 
 // RtlGetVersion returns the version of the underlying operating system, ignoring
 // manifest semantics but is affected by the application compatibility layer.
->>>>>>> 56c592a5
 func RtlGetVersion() *OsVersionInfoEx {
 	info := &OsVersionInfoEx{}
 	info.osVersionInfoSize = uint32(unsafe.Sizeof(*info))
@@ -1507,8 +1425,6 @@
 	// that the documentation is indeed correct about that.
 	_ = rtlGetVersion(info)
 	return info
-<<<<<<< HEAD
-=======
 }
 
 // RtlGetNtVersionNumbers returns the version of the underlying operating system,
@@ -1572,5 +1488,4 @@
 
 func SetConsoleCursorPosition(console Handle, position Coord) error {
 	return setConsoleCursorPosition(console, *((*uint32)(unsafe.Pointer(&position))))
->>>>>>> 56c592a5
 }