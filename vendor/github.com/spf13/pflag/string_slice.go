--- conflicted
+++ resolved
@@ -98,11 +98,7 @@
 // The argument p points to a []string variable in which to store the value of the flag.
 // Compared to StringArray flags, StringSlice flags take comma-separated value as arguments and split them accordingly.
 // For example:
-<<<<<<< HEAD
-//   --ss="v1,v2" -ss="v3"
-=======
 //   --ss="v1,v2" --ss="v3"
->>>>>>> 56c592a5
 // will result in
 //   []string{"v1", "v2", "v3"}
 func (f *FlagSet) StringSliceVar(p *[]string, name string, value []string, usage string) {
@@ -118,11 +114,7 @@
 // The argument p points to a []string variable in which to store the value of the flag.
 // Compared to StringArray flags, StringSlice flags take comma-separated value as arguments and split them accordingly.
 // For example:
-<<<<<<< HEAD
-//   --ss="v1,v2" -ss="v3"
-=======
 //   --ss="v1,v2" --ss="v3"
->>>>>>> 56c592a5
 // will result in
 //   []string{"v1", "v2", "v3"}
 func StringSliceVar(p *[]string, name string, value []string, usage string) {
@@ -138,11 +130,7 @@
 // The return value is the address of a []string variable that stores the value of the flag.
 // Compared to StringArray flags, StringSlice flags take comma-separated value as arguments and split them accordingly.
 // For example:
-<<<<<<< HEAD
-//   --ss="v1,v2" -ss="v3"
-=======
 //   --ss="v1,v2" --ss="v3"
->>>>>>> 56c592a5
 // will result in
 //   []string{"v1", "v2", "v3"}
 func (f *FlagSet) StringSlice(name string, value []string, usage string) *[]string {
@@ -162,11 +150,7 @@
 // The return value is the address of a []string variable that stores the value of the flag.
 // Compared to StringArray flags, StringSlice flags take comma-separated value as arguments and split them accordingly.
 // For example:
-<<<<<<< HEAD
-//   --ss="v1,v2" -ss="v3"
-=======
 //   --ss="v1,v2" --ss="v3"
->>>>>>> 56c592a5
 // will result in
 //   []string{"v1", "v2", "v3"}
 func StringSlice(name string, value []string, usage string) *[]string {
