// Protocol Buffers for Go with Gadgets
//
// Copyright (c) 2013, The GoGo Authors. All rights reserved.
// http://github.com/gogo/protobuf
//
// Redistribution and use in source and binary forms, with or without
// modification, are permitted provided that the following conditions are
// met:
//
//     * Redistributions of source code must retain the above copyright
// notice, this list of conditions and the following disclaimer.
//     * Redistributions in binary form must reproduce the above
// copyright notice, this list of conditions and the following disclaimer
// in the documentation and/or other materials provided with the
// distribution.
//
// THIS SOFTWARE IS PROVIDED BY THE COPYRIGHT HOLDERS AND CONTRIBUTORS
// "AS IS" AND ANY EXPRESS OR IMPLIED WARRANTIES, INCLUDING, BUT NOT
// LIMITED TO, THE IMPLIED WARRANTIES OF MERCHANTABILITY AND FITNESS FOR
// A PARTICULAR PURPOSE ARE DISCLAIMED. IN NO EVENT SHALL THE COPYRIGHT
// OWNER OR CONTRIBUTORS BE LIABLE FOR ANY DIRECT, INDIRECT, INCIDENTAL,
// SPECIAL, EXEMPLARY, OR CONSEQUENTIAL DAMAGES (INCLUDING, BUT NOT
// LIMITED TO, PROCUREMENT OF SUBSTITUTE GOODS OR SERVICES; LOSS OF USE,
// DATA, OR PROFITS; OR BUSINESS INTERRUPTION) HOWEVER CAUSED AND ON ANY
// THEORY OF LIABILITY, WHETHER IN CONTRACT, STRICT LIABILITY, OR TORT
// (INCLUDING NEGLIGENCE OR OTHERWISE) ARISING IN ANY WAY OUT OF THE USE
// OF THIS SOFTWARE, EVEN IF ADVISED OF THE POSSIBILITY OF SUCH DAMAGE.

package proto

import (
	"bytes"
	"errors"
	"fmt"
	"io"
	"reflect"
	"sort"
	"strings"
	"sync"
)

type extensionsBytes interface {
	Message
	ExtensionRangeArray() []ExtensionRange
	GetExtensions() *[]byte
}

type slowExtensionAdapter struct {
	extensionsBytes
}

func (s slowExtensionAdapter) extensionsWrite() map[int32]Extension {
	panic("Please report a bug to github.com/gogo/protobuf if you see this message: Writing extensions is not supported for extensions stored in a byte slice field.")
}

func (s slowExtensionAdapter) extensionsRead() (map[int32]Extension, sync.Locker) {
	b := s.GetExtensions()
	m, err := BytesToExtensionsMap(*b)
	if err != nil {
		panic(err)
	}
	return m, notLocker{}
}

func GetBoolExtension(pb Message, extension *ExtensionDesc, ifnotset bool) bool {
	if reflect.ValueOf(pb).IsNil() {
		return ifnotset
	}
	value, err := GetExtension(pb, extension)
	if err != nil {
		return ifnotset
	}
	if value == nil {
		return ifnotset
	}
	if value.(*bool) == nil {
		return ifnotset
	}
	return *(value.(*bool))
}

func (this *Extension) Equal(that *Extension) bool {
	if err := this.Encode(); err != nil {
		return false
	}
	if err := that.Encode(); err != nil {
		return false
	}
	return bytes.Equal(this.enc, that.enc)
}

func (this *Extension) Compare(that *Extension) int {
	if err := this.Encode(); err != nil {
		return 1
	}
	if err := that.Encode(); err != nil {
		return -1
	}
	return bytes.Compare(this.enc, that.enc)
}

func SizeOfInternalExtension(m extendableProto) (n int) {
	info := getMarshalInfo(reflect.TypeOf(m))
	return info.sizeV1Extensions(m.extensionsWrite())
}

type sortableMapElem struct {
	field int32
	ext   Extension
}

func newSortableExtensionsFromMap(m map[int32]Extension) sortableExtensions {
	s := make(sortableExtensions, 0, len(m))
	for k, v := range m {
		s = append(s, &sortableMapElem{field: k, ext: v})
	}
	return s
}

type sortableExtensions []*sortableMapElem

func (this sortableExtensions) Len() int { return len(this) }

func (this sortableExtensions) Swap(i, j int) { this[i], this[j] = this[j], this[i] }

func (this sortableExtensions) Less(i, j int) bool { return this[i].field < this[j].field }

func (this sortableExtensions) String() string {
	sort.Sort(this)
	ss := make([]string, len(this))
	for i := range this {
		ss[i] = fmt.Sprintf("%d: %v", this[i].field, this[i].ext)
	}
	return "map[" + strings.Join(ss, ",") + "]"
}

func StringFromInternalExtension(m extendableProto) string {
	return StringFromExtensionsMap(m.extensionsWrite())
}

func StringFromExtensionsMap(m map[int32]Extension) string {
	return newSortableExtensionsFromMap(m).String()
}

func StringFromExtensionsBytes(ext []byte) string {
	m, err := BytesToExtensionsMap(ext)
	if err != nil {
		panic(err)
	}
	return StringFromExtensionsMap(m)
}

func EncodeInternalExtension(m extendableProto, data []byte) (n int, err error) {
	return EncodeExtensionMap(m.extensionsWrite(), data)
}

func EncodeInternalExtensionBackwards(m extendableProto, data []byte) (n int, err error) {
	return EncodeExtensionMapBackwards(m.extensionsWrite(), data)
}

func EncodeExtensionMap(m map[int32]Extension, data []byte) (n int, err error) {
	o := 0
	for _, e := range m {
		if err := e.Encode(); err != nil {
			return 0, err
		}
		n := copy(data[o:], e.enc)
		if n != len(e.enc) {
			return 0, io.ErrShortBuffer
		}
		o += n
<<<<<<< HEAD
=======
	}
	return o, nil
}

func EncodeExtensionMapBackwards(m map[int32]Extension, data []byte) (n int, err error) {
	o := 0
	end := len(data)
	for _, e := range m {
		if err := e.Encode(); err != nil {
			return 0, err
		}
		n := copy(data[end-len(e.enc):], e.enc)
		if n != len(e.enc) {
			return 0, io.ErrShortBuffer
		}
		end -= n
		o += n
>>>>>>> 56c592a5
	}
	return o, nil
}

func GetRawExtension(m map[int32]Extension, id int32) ([]byte, error) {
	e := m[id]
	if err := e.Encode(); err != nil {
		return nil, err
	}
	return e.enc, nil
}

func size(buf []byte, wire int) (int, error) {
	switch wire {
	case WireVarint:
		_, n := DecodeVarint(buf)
		return n, nil
	case WireFixed64:
		return 8, nil
	case WireBytes:
		v, n := DecodeVarint(buf)
		return int(v) + n, nil
	case WireFixed32:
		return 4, nil
	case WireStartGroup:
		offset := 0
		for {
			u, n := DecodeVarint(buf[offset:])
			fwire := int(u & 0x7)
			offset += n
			if fwire == WireEndGroup {
				return offset, nil
			}
			s, err := size(buf[offset:], wire)
			if err != nil {
				return 0, err
			}
			offset += s
		}
	}
	return 0, fmt.Errorf("proto: can't get size for unknown wire type %d", wire)
}

func BytesToExtensionsMap(buf []byte) (map[int32]Extension, error) {
	m := make(map[int32]Extension)
	i := 0
	for i < len(buf) {
		tag, n := DecodeVarint(buf[i:])
		if n <= 0 {
			return nil, fmt.Errorf("unable to decode varint")
		}
		fieldNum := int32(tag >> 3)
		wireType := int(tag & 0x7)
		l, err := size(buf[i+n:], wireType)
		if err != nil {
			return nil, err
		}
		end := i + int(l) + n
		m[int32(fieldNum)] = Extension{enc: buf[i:end]}
		i = end
	}
	return m, nil
}

func NewExtension(e []byte) Extension {
	ee := Extension{enc: make([]byte, len(e))}
	copy(ee.enc, e)
	return ee
}

func AppendExtension(e Message, tag int32, buf []byte) {
	if ee, eok := e.(extensionsBytes); eok {
		ext := ee.GetExtensions()
		*ext = append(*ext, buf...)
		return
	}
	if ee, eok := e.(extendableProto); eok {
		m := ee.extensionsWrite()
		ext := m[int32(tag)] // may be missing
		ext.enc = append(ext.enc, buf...)
		m[int32(tag)] = ext
	}
}

func encodeExtension(extension *ExtensionDesc, value interface{}) ([]byte, error) {
	u := getMarshalInfo(reflect.TypeOf(extension.ExtendedType))
	ei := u.getExtElemInfo(extension)
	v := value
	p := toAddrPointer(&v, ei.isptr)
	siz := ei.sizer(p, SizeVarint(ei.wiretag))
	buf := make([]byte, 0, siz)
	return ei.marshaler(buf, p, ei.wiretag, false)
}

func decodeExtensionFromBytes(extension *ExtensionDesc, buf []byte) (interface{}, error) {
	o := 0
	for o < len(buf) {
		tag, n := DecodeVarint((buf)[o:])
		fieldNum := int32(tag >> 3)
		wireType := int(tag & 0x7)
		if o+n > len(buf) {
			return nil, fmt.Errorf("unable to decode extension")
		}
		l, err := size((buf)[o+n:], wireType)
		if err != nil {
			return nil, err
		}
		if int32(fieldNum) == extension.Field {
			if o+n+l > len(buf) {
				return nil, fmt.Errorf("unable to decode extension")
			}
			v, err := decodeExtension((buf)[o:o+n+l], extension)
			if err != nil {
				return nil, err
			}
			return v, nil
		}
		o += n + l
	}
	return defaultExtensionValue(extension)
}

func (this *Extension) Encode() error {
	if this.enc == nil {
		var err error
		this.enc, err = encodeExtension(this.desc, this.value)
		if err != nil {
			return err
		}
	}
	return nil
}

func (this Extension) GoString() string {
	if err := this.Encode(); err != nil {
		return fmt.Sprintf("error encoding extension: %v", err)
	}
	return fmt.Sprintf("proto.NewExtension(%#v)", this.enc)
}

func SetUnsafeExtension(pb Message, fieldNum int32, value interface{}) error {
	typ := reflect.TypeOf(pb).Elem()
	ext, ok := extensionMaps[typ]
	if !ok {
		return fmt.Errorf("proto: bad extended type; %s is not extendable", typ.String())
	}
	desc, ok := ext[fieldNum]
	if !ok {
		return errors.New("proto: bad extension number; not in declared ranges")
	}
	return SetExtension(pb, desc, value)
}

func GetUnsafeExtension(pb Message, fieldNum int32) (interface{}, error) {
	typ := reflect.TypeOf(pb).Elem()
	ext, ok := extensionMaps[typ]
	if !ok {
		return nil, fmt.Errorf("proto: bad extended type; %s is not extendable", typ.String())
	}
	desc, ok := ext[fieldNum]
	if !ok {
		return nil, fmt.Errorf("unregistered field number %d", fieldNum)
	}
	return GetExtension(pb, desc)
}

func NewUnsafeXXX_InternalExtensions(m map[int32]Extension) XXX_InternalExtensions {
	x := &XXX_InternalExtensions{
		p: new(struct {
			mu           sync.Mutex
			extensionMap map[int32]Extension
		}),
	}
	x.p.extensionMap = m
	return *x
}

func GetUnsafeExtensionsMap(extendable Message) map[int32]Extension {
	pb := extendable.(extendableProto)
	return pb.extensionsWrite()
}

func deleteExtension(pb extensionsBytes, theFieldNum int32, offset int) int {
	ext := pb.GetExtensions()
	for offset < len(*ext) {
		tag, n1 := DecodeVarint((*ext)[offset:])
		fieldNum := int32(tag >> 3)
		wireType := int(tag & 0x7)
		n2, err := size((*ext)[offset+n1:], wireType)
		if err != nil {
			panic(err)
		}
		newOffset := offset + n1 + n2
		if fieldNum == theFieldNum {
			*ext = append((*ext)[:offset], (*ext)[newOffset:]...)
			return offset
		}
		offset = newOffset
	}
	return -1
}<|MERGE_RESOLUTION|>--- conflicted
+++ resolved
@@ -169,8 +169,6 @@
 			return 0, io.ErrShortBuffer
 		}
 		o += n
-<<<<<<< HEAD
-=======
 	}
 	return o, nil
 }
@@ -188,7 +186,6 @@
 		}
 		end -= n
 		o += n
->>>>>>> 56c592a5
 	}
 	return o, nil
 }
